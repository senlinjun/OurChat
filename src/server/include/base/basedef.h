--- conflicted
+++ resolved
@@ -1,10 +1,6 @@
 #pragma once
 #include <asio.hpp>
-<<<<<<< HEAD
-#include <mysql/mysql.h>
-=======
 #include <mysql.h>
->>>>>>> a0ed43b4
 #include <string>
 
 namespace ourchat::database {
