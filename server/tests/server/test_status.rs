--- conflicted
+++ resolved
@@ -5,16 +5,12 @@
     let mut app = client::TestApp::new_with_launching_instance(None)
         .await
         .unwrap();
-<<<<<<< HEAD
-    let req = app.clients.basic.get_server_info(()).await.unwrap();
-=======
     let req = app
         .clients
         .basic
         .get_server_info(GetServerInfoRequest {})
         .await
         .unwrap();
->>>>>>> e9c97e42
     let req = req.into_inner();
     assert_eq!(0, req.status);
     app.async_drop().await;
