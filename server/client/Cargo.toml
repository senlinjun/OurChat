--- conflicted
+++ resolved
@@ -32,10 +32,7 @@
 libc-print.workspace = true
 chrono.workspace = true
 http.workspace = true
-<<<<<<< HEAD
+utils ={ path = "../utils" }
 ring.workspace = true
 rsa.workspace = true
-bytes.workspace = true
-=======
-utils ={ path = "../utils" }
->>>>>>> dd938c46
+bytes.workspace = true