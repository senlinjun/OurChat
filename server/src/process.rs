//! Functions process the requests from clients
//!
//! For grpc development, a template of unary calling is provided as follows:
//! ```ignore
//! use crate::{process::error_msg::SERVER_ERROR, server::RpcServer};
//! use base::consts::ID;
//! use pb::service::ourchat::session::set_role::v1::{SetRoleRequest, SetRoleResponse};
//! use tonic::{Request, Response, Status};
//!
//! pub async fn set_role(
//!     server: &RpcServer,
//!     id: ID,
//!     request: Request<SetRoleRequest>,
//! ) -> Result<Response<SetRoleResponse>, Status> {
//!     match set_role_impl(server, id, request).await {
//!         Ok(res) => Ok(Response::new(res)),
//!         Err(e) => match e {
//!             SetRoleErr::Db(_) | SetRoleErr::Internal(_) => {
//!                 tracing::error!("{}", e);
//!                 Err(Status::internal(SERVER_ERROR))
//!             }
//!             SetRoleErr::Status(status) => Err(status),
//!         },
//!     }
//! }
//!
//! #[derive(thiserror::Error, Debug)]
//! enum SetRoleErr {
//!     #[error("database error:{0:?}")]
//!     Db(#[from] sea_orm::DbErr),
//!     #[error("status error:{0:?}")]
//!     Status(#[from] Status),
//!     #[error("internal error:{0:?}")]
//!     Internal(#[from] anyhow::Error),
//! }
//!
//! async fn set_role_impl(
//!     server: &RpcServer,
//!     id: ID,
//!     request: Request<SetRoleRequest>,
//! ) -> Result<SetRoleResponse, SetRoleErr> {
//!     todo!()
//! }
//! ```

pub mod auth;
pub mod basic;
mod download;
pub mod error_msg;
mod friends;
pub mod get_account_info;
mod message;
pub mod register;
mod server_manage;
mod session;
mod set_self_info;
pub mod unregister;
mod upload;
pub mod verify;
mod webrtc;

use base::consts::SessionID;
use deadpool_lapin::lapin::options::BasicPublishOptions;
use jsonwebtoken::DecodingKey;
use jsonwebtoken::EncodingKey;
use jsonwebtoken::Validation;
use sea_orm::ColumnTrait;
use sea_orm::ConnectionTrait;
use sea_orm::EntityTrait;
use sea_orm::QueryFilter;
use serde::Deserialize;
use serde::Serialize;
use std::fmt::Display;
use std::time::Duration;
use tonic::Request;

pub use download::download;
pub use friends::{
    accept_friend_invitation::accept_friend_invitation, add_friend::add_friend,
    delete_friend::delete_friend, set_friend_info::set_friend_info,
};
pub use message::{fetch_user_msg::fetch_user_msg, recall::recall_msg, send_msg::send_msg};
pub use server_manage::{
    announcement::{
        add_announcement::add_announcement,
        get_announcement::{get_announcement_by_id, get_announcements_by_time},
        publish_announcement::publish_announcement,
    },
    delete_account::delete_account,
    set_server_status::set_server_status,
};
pub use session::{
    accept_join_session_invitation::accept_join_session_invitation,
    add_role::add_role,
    allow_user_join_session::allow_user_join_session,
    ban::{ban_user, unban_user},
    delete_session::delete_session,
    e2eeize_and_dee2eeize_session::dee2eeize_session,
    e2eeize_and_dee2eeize_session::e2eeize_session,
    get_session_info::get_session_info,
<<<<<<< HEAD
    invite_to_session::invite_to_session,
    join_in_session::join_in_session,
=======
    join_session::join_session,
>>>>>>> dd938c46
    leave_session::leave_session,
    mute::{mute_user, unmute_user},
    new_session::new_session,
    session_room_key::send_room_key,
    set_role::set_role,
    set_self_info::set_session_info,
};
pub use set_self_info::set_self_info;
pub use unregister::unregister;
pub use upload::upload;
pub use webrtc::create_room::create_room;

use crate::SERVER_INFO;
use crate::db::messages::MsgError;
use crate::db::session::get_members;
use crate::rabbitmq::USER_MSG_EXCHANGE;
use crate::rabbitmq::generate_route_key;
use base::consts::ID;
use entities::prelude::*;
use pb::service::ourchat::msg_delivery::v1::FetchMsgsResponse;
use pb::service::ourchat::msg_delivery::v1::fetch_msgs_response::RespondEventType;
use pb::time::to_google_timestamp;
use prost::Message;

pub mod db {
    pub use super::basic::get_id;
    pub use crate::db::session::batch_join_in_session;
    pub use crate::db::session::create_session_db;
    pub use crate::db::session::join_in_session;
}

#[derive(Debug, Serialize, Deserialize)]
pub struct JWTdata {
    pub id: ID,
    exp: i64,
}

const EXPIRE_TIME: Duration = Duration::from_days(5);

pub fn generate_access_token(id: ID) -> String {
    jsonwebtoken::encode(
        &jsonwebtoken::Header::default(),
        &JWTdata {
            id,
            exp: chrono::Utc::now().timestamp() + EXPIRE_TIME.as_secs() as i64,
        },
        &EncodingKey::from_secret(SERVER_INFO.secret.as_bytes()),
    )
    .unwrap()
}

pub fn check_token(token: &str) -> Result<JWTdata, ErrAuth> {
    let v: Vec<_> = token.split_whitespace().collect();
    if v.len() != 2 {
        return Err(ErrAuth::IncorrectFormat);
    }
    if v[0] != "Bearer" {
        return Err(ErrAuth::UnsupportedAuthorizationHeader);
    }
    let data = decode_token(v[1])?;
    if chrono::offset::Utc::now().timestamp() < data.exp {
        Ok(data)
    } else {
        Err(ErrAuth::Expire)
    }
}

#[derive(Debug, thiserror::Error)]
pub enum ErrAuth {
    #[error("Expire")]
    Expire,
    #[error("JWT error")]
    JWT(#[from] jsonwebtoken::errors::Error),
    #[error("Unsupported authorization header, only support Bearer")]
    UnsupportedAuthorizationHeader,
    #[error("Authorization: Bearer <jwt>")]
    IncorrectFormat,
}

/// Decodes a JWT token and returns the contained claims as `JWTdata`.
///
/// # Arguments
/// * `token` - A string slice that holds the JWT token to be decoded.
///
/// # Returns
/// * `Ok(JWTdata)` - The decoded claims if the token is valid.
/// * `Err(ErrAuth)` - An error if the token is invalid or the decoding process fails.
pub fn decode_token(token: &str) -> Result<JWTdata, ErrAuth> {
    let token = jsonwebtoken::decode(
        token,
        &DecodingKey::from_secret(SERVER_INFO.secret.as_bytes()),
        &Validation::default(),
    )?;
    Ok(token.claims)
}

pub fn get_id_from_req<T>(req: &Request<T>) -> Option<ID> {
    req.metadata()
        .get("id")
        .map(|id| ID(id.to_str().unwrap().parse::<u64>().unwrap()))
}

pub async fn check_user_exist(
    id: ID,
    db_conn: &impl ConnectionTrait,
) -> Result<bool, sea_orm::DbErr> {
    Ok(User::find()
        .filter(entities::user::Column::Id.eq(id))
        .one(db_conn)
        .await?
        .is_some())
}

pub enum Dest {
    User(ID),
    Session(SessionID),
    All,
}

async fn transmit_msg(
    msg: FetchMsgsResponse,
    dest: Dest,
    rabbitmq_connection: &mut deadpool_lapin::lapin::Channel,
    db_connection: &impl ConnectionTrait,
) -> anyhow::Result<()> {
    let mut buf = bytes::BytesMut::new();
    msg.encode(&mut buf)?;
    match dest {
        Dest::User(id) => {
            rabbitmq_connection
                .basic_publish(
                    USER_MSG_EXCHANGE,
                    &generate_route_key(id),
                    BasicPublishOptions::default(),
                    buf.as_ref(),
                    Default::default(),
                )
                .await?;
        }
        Dest::Session(id) => {
            for i in get_members(id, db_connection).await? {
                let dest_id = i.user_id.into();
                rabbitmq_connection
                    .basic_publish(
                        USER_MSG_EXCHANGE,
                        &generate_route_key(dest_id),
                        BasicPublishOptions::default(),
                        buf.as_ref(),
                        Default::default(),
                    )
                    .await?;
            }
        }
        Dest::All => {
            rabbitmq_connection
                .basic_publish(
                    USER_MSG_EXCHANGE,
                    "",
                    BasicPublishOptions::default(),
                    buf.as_ref(),
                    Default::default(),
                )
                .await?;
        }
    }
    Ok(())
}

#[derive(Debug, thiserror::Error)]
pub enum MsgInsTransmitErr {
    #[error("db error:{0:?}")]
    Db(#[from] sea_orm::DbErr),
    #[error("unknown error:{0:?}")]
    Unknown(#[from] anyhow::Error),
    #[error("permission denied")]
    PermissionDenied,
    #[error("not found")]
    NotFound,
}

impl From<MsgError> for MsgInsTransmitErr {
    fn from(value: MsgError) -> Self {
        match value {
            MsgError::DbError(db_err) => Self::Db(db_err),
            MsgError::UnknownError(error) => Self::Unknown(error),
            MsgError::PermissionDenied => Self::PermissionDenied,
            MsgError::NotFound => Self::NotFound,
        }
    }
}

pub async fn message_insert_and_transmit(
    sender_id: Option<ID>,
    session_id: Option<SessionID>,
    msg: RespondEventType,
    dest: Dest,
    is_encrypted: bool,
    db_conn: &impl ConnectionTrait,
    rmq_chan: &mut deadpool_lapin::lapin::Channel,
) -> Result<(), MsgInsTransmitErr> {
    let msg_model = crate::db::messages::insert_msg_record(
        sender_id,
        session_id,
        msg.clone(),
        is_encrypted,
        db_conn,
        false,
    )
    .await?;
    let fetch_response = FetchMsgsResponse {
        msg_id: msg_model.msg_id as u64,
        time: Some(to_google_timestamp(msg_model.time.into())),
        respond_event_type: Some(msg),
    };
    transmit_msg(fetch_response, dest, rmq_chan, db_conn).await?;
    Ok(())
}

fn mapped_to_user_defined_status(user_id: impl Display) -> String {
    format!("user_defined_status:{user_id}")
}<|MERGE_RESOLUTION|>--- conflicted
+++ resolved
@@ -98,12 +98,8 @@
     e2eeize_and_dee2eeize_session::dee2eeize_session,
     e2eeize_and_dee2eeize_session::e2eeize_session,
     get_session_info::get_session_info,
-<<<<<<< HEAD
-    invite_to_session::invite_to_session,
-    join_in_session::join_in_session,
-=======
+    invite_to_session::invite_user_to_session,
     join_session::join_session,
->>>>>>> dd938c46
     leave_session::leave_session,
     mute::{mute_user, unmute_user},
     new_session::new_session,
