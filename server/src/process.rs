--- conflicted
+++ resolved
@@ -78,7 +78,6 @@
     set_friend_info::set_friend_info,
 };
 pub use message::{fetch_user_msg::fetch_user_msg, recall::recall_msg, send_msg::send_msg};
-<<<<<<< HEAD
 pub use server_manage::{
     announcement::{
         add_announcement::add_announcement,
@@ -86,10 +85,8 @@
         publish_announcement::publish_announcement,
     },
     delete_account::delete_account,
+    set_server_status::set_server_status,
 };
-=======
-pub use server_manage::{delete_account::delete_account, set_server_status::set_server_status};
->>>>>>> 91ef2775
 pub use session::{
     accept_join_in_session::accept_join_in_session,
     accept_session::accept_session,
