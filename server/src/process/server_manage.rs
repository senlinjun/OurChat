<<<<<<< HEAD
pub mod announcement;
pub mod delete_account;
=======
pub mod delete_account;
pub mod set_server_status;
>>>>>>> 91ef2775
<|MERGE_RESOLUTION|>--- conflicted
+++ resolved
@@ -1,7 +1,3 @@
-<<<<<<< HEAD
 pub mod announcement;
 pub mod delete_account;
-=======
-pub mod delete_account;
-pub mod set_server_status;
->>>>>>> 91ef2775
+pub mod set_server_status;