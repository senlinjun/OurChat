--- conflicted
+++ resolved
@@ -98,20 +98,12 @@
         )
         .await?;
     // insert 2 messages
-<<<<<<< HEAD
-    let respond_msg = RespondMsgType::AddFriendApproval(AddFriendApproval {
-        inviter_id: id.into(),
-        leave_message: req.leave_message,
-    });
-=======
     let respond_msg =
         RespondEventType::NewFriendInvitationNotification(NewFriendInvitationNotification {
             inviter_id: id.into(),
             invitee_id: friend_id.into(),
             leave_message: req.leave_message,
         });
-    // TODO: is_encrypted
->>>>>>> dd938c46
     let transaction = server.db.db_pool.begin().await?;
     let _msg_model = insert_msg_record(
         Some(friend_id),
