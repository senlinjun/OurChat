--- conflicted
+++ resolved
@@ -4,11 +4,6 @@
     DbPool,
     component::EmailSender,
     consts::ID,
-<<<<<<< HEAD
-=======
-    entities::files,
-    pb::ourchat::download::v1::{DownloadRequest, DownloadResponse},
->>>>>>> ee7dadea
     server::{DownloadStream, RpcServer},
 };
 use bytes::BytesMut;
