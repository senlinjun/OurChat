use crate::process::Dest;
use crate::{
    db,
    db::messages::{MsgError, del_msg},
    process::{
        error_msg::{PERMISSION_DENIED, SERVER_ERROR, not_found},
        transmit_msg,
    },
    server::RpcServer,
};
use anyhow::Context;
use base::consts::ID;
use pb::service::ourchat::msg_delivery::recall::v1::{
    RecallMsgRequest, RecallMsgResponse, RecallNotification,
};
use pb::service::ourchat::msg_delivery::v1::FetchMsgsResponse;
use pb::service::ourchat::msg_delivery::v1::fetch_msgs_response::RespondEventType;
use pb::time::to_google_timestamp;
use tonic::{Request, Response, Status};

pub async fn recall_msg(
    server: &RpcServer,
    id: ID,
    request: Request<RecallMsgRequest>,
) -> Result<Response<RecallMsgResponse>, Status> {
    match recall_msg_internal(server, id, request).await {
        Ok(res) => Ok(Response::new(res)),
        Err(e) => Err(match e {
            RecallErr::Db(_) | RecallErr::Unknown(_) => {
                tracing::error!("{}", e);
                Status::internal(SERVER_ERROR)
            }
            RecallErr::Status(status) => status,
        }),
    }
}

#[derive(Debug, thiserror::Error)]
enum RecallErr {
    #[error("database error:{0:?}")]
    Db(#[from] sea_orm::DbErr),
    #[error("unknown error:{0:?}")]
    Unknown(#[from] anyhow::Error),
    #[error("status:{0:?}")]
    Status(#[from] Status),
}

impl From<MsgError> for RecallErr {
    fn from(value: MsgError) -> Self {
        match value {
            MsgError::DbError(db_err) => Self::Db(db_err),
            MsgError::PermissionDenied => {
                Self::Status(Status::permission_denied(PERMISSION_DENIED))
            }
            MsgError::NotFound => Self::Status(Status::not_found(not_found::MSG)),
            MsgError::UnknownError(error) => Self::Unknown(error),
        }
    }
}

async fn recall_msg_internal(
    server: &RpcServer,
    id: ID,
    request: Request<RecallMsgRequest>,
) -> Result<RecallMsgResponse, RecallErr> {
    let req = request.into_inner();
    // delete it from the database first
    del_msg(
        req.msg_id,
        req.session_id.into(),
        Some(id),
        &server.db.db_pool,
    )
    .await?;
<<<<<<< HEAD
    let respond_msg = RespondMsgType::Recall(RecallNotification { msg_id: req.msg_id });
=======
    let respond_msg = RespondEventType::Recall(RecallNotification { msg_id: req.msg_id });
    // TODO: is_encrypted
>>>>>>> dd938c46
    let msg = db::messages::insert_msg_record(
        id.into(),
        Some(req.session_id.into()),
        respond_msg.clone(),
        false,
        &server.db.db_pool,
        false,
    )
    .await?;
    let connection = server
        .rabbitmq
        .get()
        .await
        .context("cannot get rabbit connection")?;
    let mut channel = connection
        .create_channel()
        .await
        .context("cannot create channel")?;
    transmit_msg(
        FetchMsgsResponse {
            msg_id: msg.msg_id as u64,
            respond_event_type: Some(respond_msg),
            time: Some(to_google_timestamp(msg.time.into())),
        },
        Dest::Session(req.session_id.into()),
        &mut channel,
        &server.db.db_pool,
    )
    .await?;
    Ok(RecallMsgResponse {
        msg_id: msg.msg_id as u64,
    })
}<|MERGE_RESOLUTION|>--- conflicted
+++ resolved
@@ -72,12 +72,7 @@
         &server.db.db_pool,
     )
     .await?;
-<<<<<<< HEAD
-    let respond_msg = RespondMsgType::Recall(RecallNotification { msg_id: req.msg_id });
-=======
     let respond_msg = RespondEventType::Recall(RecallNotification { msg_id: req.msg_id });
-    // TODO: is_encrypted
->>>>>>> dd938c46
     let msg = db::messages::insert_msg_record(
         id.into(),
         Some(req.session_id.into()),
