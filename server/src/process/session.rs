use sea_orm::{ConnectionTrait, EntityTrait};

use base::consts::SessionID;
pub mod accept_join_session_invitation;
pub mod add_role;
pub mod allow_user_join_session;
pub mod ban;
pub mod delete_session;
pub mod e2eeize_and_dee2eeize_session;
pub mod get_session_info;
<<<<<<< HEAD
pub mod invite_to_session;
pub mod join_in_session;
=======
pub mod join_session;
>>>>>>> dd938c46
pub mod leave_session;
pub mod mute;
pub mod new_session;
pub mod session_room_key;
pub mod set_role;
pub mod set_self_info;

async fn query_session(
    id: SessionID,
    db_conn: &impl ConnectionTrait,
) -> Result<Option<entities::session::Model>, sea_orm::DbErr> {
    let ret = entities::session::Entity::find_by_id(id)
        .one(db_conn)
        .await?;
    Ok(ret)
}<|MERGE_RESOLUTION|>--- conflicted
+++ resolved
@@ -8,12 +8,8 @@
 pub mod delete_session;
 pub mod e2eeize_and_dee2eeize_session;
 pub mod get_session_info;
-<<<<<<< HEAD
 pub mod invite_to_session;
-pub mod join_in_session;
-=======
 pub mod join_session;
->>>>>>> dd938c46
 pub mod leave_session;
 pub mod mute;
 pub mod new_session;
