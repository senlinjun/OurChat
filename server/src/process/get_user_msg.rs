use super::get_id_from_req;
use crate::{
    component::EmailSender,
    consts::ID,
    entities::user_chat_msg,
    pb::{self, msg_delivery::Msg},
    server::{FetchMsgStream, RpcServer},
    utils::from_google_timestamp,
};
use base::time::TimeStamp;
use sea_orm::{
    DatabaseBackend, DatabaseConnection, EntityTrait, Paginator, PaginatorTrait, Statement,
};
use tokio::sync::mpsc;
use tokio_stream::wrappers::ReceiverStream;
use tonic::{Response, Status};

#[derive(Debug, thiserror::Error)]
pub enum MsgError {
    #[error("database error")]
    DbError(#[from] sea_orm::DbErr),
    #[error("unknown error")]
    UnknownError(#[from] anyhow::Error),
}

pub async fn get_user_msg<T: EmailSender>(
    server: &RpcServer<T>,
    request: tonic::Request<pb::msg_delivery::FetchMsgRequest>,
) -> Result<Response<FetchMsgStream>, tonic::Status> {
    let id = get_id_from_req(&request).unwrap();
    let request = request.into_inner();
    let time = match from_google_timestamp(&match request.time {
        Some(t) => t,
        None => {
            return Err(tonic::Status::invalid_argument("time is missing"));
        }
    }) {
        Some(t) => t,
        None => {
            return Err(tonic::Status::invalid_argument("time error"));
        }
    };
    let (tx, rx) = mpsc::channel(32);
    let db_conn = server.db.clone();
    let fetch_page_size = server.shared_data.cfg.main_cfg.db.fetch_msg_page_size;
    tokio::spawn(async move {
        match get_session_msgs(id, time.into(), &db_conn.db_pool, fetch_page_size).await {
            Ok(mut pag) => {
                let db_logic = async {
                    while let Some(msgs) = pag.fetch_and_next().await? {
                        for msg in msgs {
                            let msg = match Msg::try_from(msg) {
                                Ok(m) => m,
                                Err(e) => {
                                    tracing::warn!("incorrect msg in database:{e}");
                                    continue;
                                }
                            };
                            match tx.send(Ok(msg)).await {
                                Ok(_) => {}
                                Err(e) => {
                                    tracing::error!("send msg error:{e}");
                                }
                            }
                        }
                    }
                    Ok::<(), MsgError>(())
                };
                match db_logic.await {
                    Ok(_) => {}
                    Err(MsgError::DbError(e)) => {
                        tracing::error!("Database error:{e}");
                        tx.send(Err(Status::internal("Database error"))).await.ok();
                    }
                    Err(MsgError::UnknownError(e)) => {
                        tracing::error!("Unknown error:{e}");
                        tx.send(Err(Status::internal("Unknown error"))).await.ok();
                    }
                }
            }
            Err(e) => {
                tracing::error!("Database error:{e}");
                tx.send(Err(Status::internal("Unknown error"))).await.ok();
            }
        }
    });
    let output_stream = ReceiverStream::new(rx);
    Ok(Response::new(Box::pin(output_stream) as FetchMsgStream))
}

async fn get_session_msgs(
    user_id: ID,
    end_timestamp: TimeStamp,
    db_conn: &DatabaseConnection,
<<<<<<< HEAD
) -> Result<Paginator<'_, DatabaseConnection, sea_orm::SelectModel<user_chat_msg::Model>>, MsgError>
=======
    page_size: u64,
) -> Result<Paginator<'_, DatabaseConnection, sea_orm::SelectModel<user_chat_msg::Model>>, ErrorOfMsg>
>>>>>>> ab08b3e4
{
    let user_id: u64 = user_id.into();
    let msgs = user_chat_msg::Entity::find()
            .from_raw_sql(Statement::from_sql_and_values(
                DatabaseBackend::Postgres,
                r#"SELECT * FROM user_chat_msg
        WHERE time > $1 AND
        EXISTS (SELECT * FROM session_relation WHERE user_id = $2 AND session_id = user_chat_msg.session_id)"#,
                [end_timestamp.into(), user_id.into()],
            ))
            .paginate(db_conn, page_size );
    Ok(msgs)
}<|MERGE_RESOLUTION|>--- conflicted
+++ resolved
@@ -92,12 +92,8 @@
     user_id: ID,
     end_timestamp: TimeStamp,
     db_conn: &DatabaseConnection,
-<<<<<<< HEAD
+    page_size: u64,
 ) -> Result<Paginator<'_, DatabaseConnection, sea_orm::SelectModel<user_chat_msg::Model>>, MsgError>
-=======
-    page_size: u64,
-) -> Result<Paginator<'_, DatabaseConnection, sea_orm::SelectModel<user_chat_msg::Model>>, ErrorOfMsg>
->>>>>>> ab08b3e4
 {
     let user_id: u64 = user_id.into();
     let msgs = user_chat_msg::Entity::find()
