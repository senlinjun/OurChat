use crate::{
    component::EmailSender,
<<<<<<< HEAD
    consts::{Bt, ID},
=======
    consts::ID,
    entities::{files, user},
    pb::ourchat::upload::v1::{UploadRequest, UploadResponse, upload_request},
    process::{Files, User},
>>>>>>> ee7dadea
    server::RpcServer,
    utils::{create_file_with_dirs_if_not_exist, generate_random_string},
};
<<<<<<< HEAD
use anyhow::anyhow;
use entities::{files, prelude::*, user};
use futures_util::StreamExt;
use pb::ourchat::upload::v1::{UploadRequest, UploadResponse, upload_request};
use sea_orm::{ActiveModelTrait, ActiveValue, DatabaseConnection, EntityTrait};
=======
use futures_util::StreamExt;
use sea_orm::{
    ActiveModelTrait, ActiveValue, ColumnTrait, ConnectionTrait, DatabaseConnection, EntityTrait,
    PaginatorTrait, QueryFilter, QueryOrder,
};
>>>>>>> ee7dadea
use sha3::{Digest, Sha3_256};
use size::Size;
use std::{num::TryFromIntError, path::PathBuf};
use tokio::{
    fs::{self, File},
    io::AsyncWriteExt,
};
use tonic::{Response, Status};

use super::get_id_from_req;

const PREFIX_LEN: usize = 20;

/// Generate a unique key name which refers to the file
/// # Details
/// Generate a 20-character random string, and then add the file's sha256 hash value
fn generate_key_name(hash: &str) -> String {
    let prefix: String = generate_random_string(PREFIX_LEN);
    format!("{}{}", prefix, hash)
}

pub async fn add_file_record(
    id: ID,
    sz: Size,
    key: String,
    auto_clean: bool,
    db_connection: &DatabaseConnection,
    files_storage_path: impl Into<PathBuf>,
    limit_size: Size,
) -> Result<File, UploadError> {
    if sz > limit_size {
        return Err(UploadError::FileSizeOverflow);
    }
    let user_info = match User::find_by_id(id).one(db_connection).await? {
        Some(user) => user,
        None => return Err(UploadError::UserNotFound),
    };
    // first check if the limit has been reached
    let res_used = Size::from_bytes(user_info.resource_used);
    let will_used = res_used + sz;
    tracing::debug!("will used: {}, bytes_num: {}", will_used, limit_size);
    if will_used > limit_size {
        // reach the limit,delete some files to preserve the limit
        clean_files(will_used - limit_size, db_connection, id).await?;
    }
    let updated_res_lim = res_used + sz;
    let mut user_info: user::ActiveModel = user_info.into();
    user_info.resource_used = ActiveValue::Set(updated_res_lim.bytes());
    user_info.update(db_connection).await?;

    let timestamp = chrono::Utc::now().timestamp();
    let path: PathBuf = files_storage_path.into();
    let path = path.join(&key);
    let path = match path.to_str() {
        Some(path) => path,
        None => {
            return Err(UploadError::InvalidPathError);
        }
    };
    let file = files::ActiveModel {
        key: sea_orm::Set(key),
        path: sea_orm::Set(path.to_string()),
        date: sea_orm::Set(timestamp),
        auto_clean: sea_orm::Set(auto_clean),
        user_id: sea_orm::Set(id.into()),
        ref_cnt: sea_orm::Set(1),
    };
    file.insert(db_connection).await?;
    let f = create_file_with_dirs_if_not_exist(&path).await?;
    Ok(f)
}

pub async fn clean_files(
    need_to_delete: Size,
    db_connection: &impl ConnectionTrait,
    user_id: ID,
) -> Result<(), UploadError> {
    tracing::debug!("Begin to clean files");
    let mut files_pages = Files::find()
        .filter(files::Column::UserId.eq(user_id.0))
        .order_by_asc(files::Column::Date)
        .paginate(db_connection, 150);
    let mut deleted_size = Size::from_bytes(0);
    'reserve_space: while let Some(files) = files_pages.fetch_and_next().await? {
        for file in files {
            let delta_size = Size::from_bytes(fs::metadata(&file.path).await?.len());
            deleted_size += delta_size;
            fs::remove_file(&file.path).await?;
            tracing::debug!("Deleted file: {}", &file.key);
            Files::delete_by_id(&file.key).exec(db_connection).await?;
            if deleted_size + delta_size > need_to_delete {
                break 'reserve_space;
            }
        }
    }
    Ok(())
}

#[derive(Debug, thiserror::Error)]
pub enum UploadError {
    #[error("Metadata error")]
    MetaDataError,
    #[error("unknown error:{0}")]
    Unknown(#[from] anyhow::Error),
    #[error("status:{0}")]
    StatusError(#[from] Status),
    #[error("database error:{0}")]
    DbError(#[from] sea_orm::DbErr),
    #[error("from int error")]
    FromIntError(#[from] TryFromIntError),
    #[error("Internal IO error")]
    InternalIOError(#[from] std::io::Error),
    #[error("wrong structure")]
    WrongStructure,
    #[error("file hash error")]
    FileHashError,
    #[error("file size error")]
    FileSizeError,
    #[error("invalid path")]
    InvalidPathError,
    #[error("user not found")]
    UserNotFound,
    #[error("file's size overflows")]
    FileSizeOverflow,
}

async fn upload_impl(
    server: &RpcServer<impl EmailSender>,
    request: tonic::Request<tonic::Streaming<UploadRequest>>,
) -> Result<UploadResponse, UploadError> {
    let id = get_id_from_req(&request).unwrap();
    let mut stream_req = request.into_inner();
    let metadata = match stream_req.next().await {
        None => {
            return Err(UploadError::MetaDataError);
        }
        Some(meta) => meta?,
    };
    let metadata = match metadata.header() {
        None => {
            return Err(UploadError::MetaDataError);
        }
        Some(data) => data,
    };
    let key = generate_key_name(&metadata.hash);
    let files_storage_path = &server.shared_data.cfg.main_cfg.files_storage_path;
    let limit_size = server.shared_data.cfg.main_cfg.user_files_limit;
    let limit_size = limit_size;
    let mut file_handle = add_file_record(
        id,
        Size::from_bytes(metadata.size),
        key.clone(),
        metadata.auto_clean,
        &server.db.db_pool,
        &files_storage_path,
        limit_size,
    )
    .await?;
    let mut hasher = Sha3_256::new();
    let mut sz = 0;
    while let Some(data) = stream_req.next().await {
        let data = match data?.data {
            Some(upload_request::Data::Content(data)) => data,
            _ => {
                return Err(UploadError::WrongStructure);
            }
        };
        sz += data.len();
        if sz > metadata.size as usize {
            return Err(UploadError::FileSizeError);
        }
        file_handle.write_all(&data).await?;
        hasher.update(&data);
    }
    let hash = hasher.finalize();
    if sz != metadata.size as usize {
        tracing::trace!("received size:{}, expected size {}", metadata.size, sz);
        return Err(UploadError::FileSizeError);
    }
    if format!("{:x}", hash) != metadata.hash {
        tracing::trace!(
            "received hash:{:?}, expected hash {:?}",
            metadata.hash,
            format!("{:x}", hash)
        );
        return Err(UploadError::FileHashError);
    }
    Ok(UploadResponse { key })
}

pub async fn upload<T: EmailSender>(
    server: &RpcServer<T>,
    request: tonic::Request<tonic::Streaming<UploadRequest>>,
) -> Result<Response<UploadResponse>, Status> {
    match upload_impl(server, request).await {
        Ok(ok_resp) => Ok(Response::new(ok_resp)),
        Err(e) => {
            tracing::error!("{}", e);
            match e {
                UploadError::MetaDataError => Err(Status::invalid_argument("Metadata error")),
                UploadError::Unknown(_) => Err(Status::internal("Unknown error")),
                UploadError::StatusError(e) => Err(e),
                UploadError::DbError(_) => Err(Status::internal("Database error")),
                UploadError::FromIntError(_) => Err(Status::internal("Server Error")),
                UploadError::InternalIOError(_) => Err(Status::internal("Internal IO error")),
                UploadError::WrongStructure => Err(Status::invalid_argument("Wrong structure")),
                UploadError::FileSizeError => Err(Status::invalid_argument("File size error")),
                UploadError::FileHashError => Err(Status::invalid_argument("File hash error")),
                UploadError::InvalidPathError => Err(Status::internal("Server error")),
                UploadError::UserNotFound => Err(Status::not_found("User not found")),
                UploadError::FileSizeOverflow => {
                    Err(Status::resource_exhausted("File size overflow"))
                }
            }
        }
    }
}<|MERGE_RESOLUTION|>--- conflicted
+++ resolved
@@ -1,29 +1,16 @@
 use crate::{
     component::EmailSender,
-<<<<<<< HEAD
-    consts::{Bt, ID},
-=======
     consts::ID,
-    entities::{files, user},
-    pb::ourchat::upload::v1::{UploadRequest, UploadResponse, upload_request},
-    process::{Files, User},
->>>>>>> ee7dadea
     server::RpcServer,
     utils::{create_file_with_dirs_if_not_exist, generate_random_string},
 };
-<<<<<<< HEAD
-use anyhow::anyhow;
 use entities::{files, prelude::*, user};
 use futures_util::StreamExt;
 use pb::ourchat::upload::v1::{UploadRequest, UploadResponse, upload_request};
-use sea_orm::{ActiveModelTrait, ActiveValue, DatabaseConnection, EntityTrait};
-=======
-use futures_util::StreamExt;
 use sea_orm::{
     ActiveModelTrait, ActiveValue, ColumnTrait, ConnectionTrait, DatabaseConnection, EntityTrait,
     PaginatorTrait, QueryFilter, QueryOrder,
 };
->>>>>>> ee7dadea
 use sha3::{Digest, Sha3_256};
 use size::Size;
 use std::{num::TryFromIntError, path::PathBuf};
