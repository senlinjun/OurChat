--- conflicted
+++ resolved
@@ -150,12 +150,7 @@
         leave_message: leave_message.clone(),
         expire_timestamp: Some(expire_at_google),
     };
-<<<<<<< HEAD
-    let respond_msg = RespondMsgType::InviteSession(respond_msg);
-=======
     let respond_msg = RespondEventType::InviteUserToSession(respond_msg);
-    // TODO: is_encrypted
->>>>>>> dd938c46
     let msg_model = insert_msg_record(
         invitee.into(),
         Some(session_id),
