#![feature(duration_constructors)]

mod framework;

use clap::Parser;
use dashmap::DashMap;
use framework::{Output, Record, Report, StressTest};
<<<<<<< HEAD
use parking_lot::Mutex;
use server::{
    consts::ID,
    pb::{self, get_info::GetAccountInfoRequest, upload::UploadRequest},
=======
use server::pb::{
    self,
    basic::v1::{GetServerInfoRequest, TimestampRequest},
>>>>>>> e9c97e42
};
use std::{
    env::set_var,
    fmt,
    path::{Path, PathBuf},
    sync::{
        Arc,
        atomic::{AtomicUsize, Ordering},
    },
    time::Duration,
};
use tokio::{fs::read_to_string, time::Instant};

#[global_allocator]
static GLOBAL: mimalloc::MiMalloc = mimalloc::MiMalloc;

async fn test_timestamp(stress_test: &mut StressTest, app: &mut client::TestApp) -> Output {
    let app = app.clients.clone();
    stress_test
        .stress_test(move || {
            let mut app = app.clone();
            async move { app.basic.timestamp(TimestampRequest {}).await.is_ok() }
        })
        .await
}

async fn test_get_server_into(stress_test: &mut StressTest, app: &mut client::TestApp) -> Output {
    let app = app.clients.clone();
    stress_test
        .stress_test(move || {
            let mut app = app.clone();
            async move {
                app.basic
                    .get_server_info(GetServerInfoRequest {})
                    .await
                    .is_ok()
            }
        })
        .await
}

async fn test_basic_service(report: &mut Report, app: &mut client::TestApp) {
    let mut stress_test = StressTest::builder()
        .set_concurrency(100)
        .set_requests(1000);
    report.add_record(Record::new(
        "timestamp",
        test_timestamp(&mut stress_test, app).await,
    ));
    report.add_record(Record::new(
        "get_server_info",
        test_get_server_into(&mut stress_test, app).await,
    ));
}

type UsersGroup = Vec<Arc<tokio::sync::Mutex<client::TestUser>>>;

async fn test_register(report: &mut Report, app: &mut client::TestApp) -> UsersGroup {
    let mut stress_test = StressTest::builder()
        .set_concurrency(1000)
        .set_requests(1000);
    let mut users = Vec::with_capacity(1000);
    for _ in 0..1000 {
        users.push(Arc::new(tokio::sync::Mutex::new(
            client::TestUser::random(app).await,
        )));
    }
    let idx = Arc::new(AtomicUsize::new(0));
    let users = users;
    let users_test = users.clone();
    let output = stress_test
        .stress_test(move || {
            let now = idx.fetch_add(1, Ordering::SeqCst);
            let user = users[now].clone();
            async move { user.lock().await.register().await.is_ok() }
        })
        .await;

    app.owned_users.extend(users_test.clone().into_iter());
    report.add_record(Record::new("register", output));
    users_test
}

async fn test_auth(users: &UsersGroup, report: &mut Report, app: &mut client::TestApp) {
    let mut stress_test = StressTest::builder()
        .set_concurrency(1000)
        .set_requests(1000);
    let users = users.clone();
    let idx = Arc::new(AtomicUsize::new(0));
    let output = stress_test
        .stress_test(move || {
            let now = idx.fetch_add(1, Ordering::SeqCst);
            let user = users[now].clone();
            async move { user.lock().await.ocid_auth().await.is_ok() }
        })
        .await;
    report.add_record(Record::new("auth", output));
}

async fn test_get_info(users: &UsersGroup, report: &mut Report) {
<<<<<<< HEAD
    use pb::get_info::*;
=======
    use pb::ourchat::get_account_info::v1::*;
>>>>>>> e9c97e42
    let mut stress_test = StressTest::builder()
        .set_concurrency(1000)
        .set_requests(1000);
    let users = users.clone();
    let idx = Arc::new(AtomicUsize::new(0));
    let output = stress_test
        .stress_test(move || {
            let now = idx.fetch_add(1, Ordering::SeqCst);
            let user = users[now].clone();
            async move {
                let ocid = user.lock().await.ocid.clone();
                user.lock()
                    .await
                    .oc()
                    .get_account_info(GetAccountInfoRequest {
                        ocid: ocid.clone(),
                        request_values: vec![
                            RequestValues::Ocid.into(),
                            RequestValues::UserName.into(),
                            RequestValues::Email.into(),
                            RequestValues::Friends.into(),
                            RequestValues::UpdateTime.into(),
                            RequestValues::RegisterTime.into(),
                            RequestValues::PublicUpdateTime.into(),
                        ],
                    })
                    .await
                    .is_ok()
            }
        })
        .await;
    report.add_record(Record::new("get_info", output));
}

async fn test_upload(users: &UsersGroup, report: &mut Report) -> Arc<DashMap<String, String>> {
    let mut stress_test = StressTest::builder()
        .set_concurrency(1000)
        .set_requests(1000);
    let users = users.clone();
    let idx = Arc::new(AtomicUsize::new(0));
    let file = read_to_string("server/tests/server/test_data/big_file.txt")
        .await
        .unwrap();
    let keys = Arc::new(DashMap::new());
    let keys_ret = keys.clone();
    let output = stress_test
        .stress_test(move || {
            let now = idx.fetch_add(1, Ordering::SeqCst);
            let user = users[now].clone();
            let content = file.clone();
            let keys = keys.clone();
            async move {
                let user_id = user.lock().await.ocid.clone();
                match user.lock().await.post_file(content).await {
                    Ok(key) => {
                        keys.insert(user_id, key);
                        true
                    }
                    Err(e) => false,
                }
            }
        })
        .await;
    report.add_record(Record::new("upload", output));
    keys_ret
}

async fn test_download(
    keys: Arc<DashMap<String, String>>,
    users: &UsersGroup,
    report: &mut Report,
) {
    let mut stress_test = StressTest::builder()
        .set_concurrency(1000)
        .set_requests(1000);
    let users = users.clone();
    let idx = Arc::new(AtomicUsize::new(0));
    let output = stress_test
        .stress_test(move || {
            let now = idx.fetch_add(1, Ordering::SeqCst);
            let user = users[now].clone();
            let keys = keys.clone();
            async move {
                let key = keys.get(&user.lock().await.ocid).unwrap();
                user.lock().await.download_file(key.clone()).await.is_ok()
            }
        })
        .await;
    report.add_record(Record::new("download", output));
}

async fn test_endpoint(app: &mut client::TestApp) {
    let mut report = Report::new();
    test_basic_service(&mut report, app).await;
    let users = test_register(&mut report, app).await;
    test_auth(&users, &mut report, app).await;
    test_get_info(&users, &mut report).await;
    let keys = test_upload(&users, &mut report).await;
    test_download(keys.clone(), &users, &mut report).await;
    println!("{}", report);
}

#[derive(Debug, Parser, Default)]
#[command(author = "SkyUOI", about = "The Stress Test of OurChat")]
pub struct ArgsParser {
    #[arg(short, long, help = "The path of server config")]
    pub config: Option<String>,
    #[arg(
        long,
        help = "Whether to use existing instance",
        default_value_t = false
    )]
    pub use_exists_instance: bool,
}

#[tokio::main]
async fn main() -> anyhow::Result<()> {
    let args = ArgsParser::parse();
    let mut app = if args.use_exists_instance {
        let cfg = server::get_configuration(args.config.as_ref().map(PathBuf::from))?;
        client::TestApp::new_with_existing_instance(cfg)
            .await
            .unwrap()
    } else {
        if let Some(path) = args.config {
            unsafe {
                set_var("OURCHAT_CONFIG_FILE", path);
            }
        }
        client::TestApp::new_with_launching_instance(None)
            .await
            .unwrap()
    };
    // test every endpoint's performance
    test_endpoint(&mut app).await;
    app.async_drop().await;
    Ok(())
}<|MERGE_RESOLUTION|>--- conflicted
+++ resolved
@@ -5,16 +5,9 @@
 use clap::Parser;
 use dashmap::DashMap;
 use framework::{Output, Record, Report, StressTest};
-<<<<<<< HEAD
-use parking_lot::Mutex;
-use server::{
-    consts::ID,
-    pb::{self, get_info::GetAccountInfoRequest, upload::UploadRequest},
-=======
 use server::pb::{
     self,
     basic::v1::{GetServerInfoRequest, TimestampRequest},
->>>>>>> e9c97e42
 };
 use std::{
     env::set_var,
@@ -115,11 +108,7 @@
 }
 
 async fn test_get_info(users: &UsersGroup, report: &mut Report) {
-<<<<<<< HEAD
-    use pb::get_info::*;
-=======
     use pb::ourchat::get_account_info::v1::*;
->>>>>>> e9c97e42
     let mut stress_test = StressTest::builder()
         .set_concurrency(1000)
         .set_requests(1000);
