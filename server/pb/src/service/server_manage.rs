pub mod delete_account {
    pub mod v1 {
        include!("../generated/service.server_manage.delete_account.v1.rs");
    }
}

<<<<<<< HEAD
pub mod publish_announcement {
    pub mod v1 {
        include!("../generated/service.server_manage.publish_announcement.v1.rs");
=======
pub mod set_server_status {
    pub mod v1 {
        include!("../generated/service.server_manage.set_server_status.v1.rs");
>>>>>>> 91ef2775
    }
}

pub mod v1 {
    include!("../generated/service.server_manage.v1.rs");
}<|MERGE_RESOLUTION|>--- conflicted
+++ resolved
@@ -4,15 +4,15 @@
     }
 }
 
-<<<<<<< HEAD
+pub mod set_server_status {
+    pub mod v1 {
+        include!("../generated/service.server_manage.set_server_status.v1.rs");
+    }
+}
+
 pub mod publish_announcement {
     pub mod v1 {
         include!("../generated/service.server_manage.publish_announcement.v1.rs");
-=======
-pub mod set_server_status {
-    pub mod v1 {
-        include!("../generated/service.server_manage.set_server_status.v1.rs");
->>>>>>> 91ef2775
     }
 }
 
