[package]
name = "server"
version.workspace = true
edition.workspace = true
rust-version.workspace = true

[dependencies]
tokio.workspace = true
bytes.workspace = true
anyhow.workspace = true
serde.workspace = true
serde_json.workspace = true
# serde_repr = "0"
# tokio-tungstenite = "0"
clap.workspace = true
futures-util.workspace = true
rand.workspace = true
snowdon.workspace = true
sea-orm.workspace = true
thiserror.workspace = true
chrono.workspace = true
base = { path = "base" }
tracing.workspace = true
migration = { path = "migration" }
mimalloc.workspace = true
parking_lot.workspace = true
sqlx.workspace = true
dashmap.workspace = true
sha3.workspace = true
uuid.workspace = true
config.workspace = true
argon2.workspace = true
deadpool-redis.workspace = true
fake = { workspace = true, optional = true }
zxcvbn.workspace = true
email_address.workspace = true
tower.workspace = true
hyper.workspace = true
hyper-util.workspace = true
http-body-util.workspace = true
<<<<<<< HEAD
utils = { path = "utils" }
=======
secrecy.workspace = true
>>>>>>> 91ef2775

# Useful crates
collection_literals.workspace = true
colored.workspace = true
strum.workspace = true
size.workspace = true

# num_enum = "0"
async-trait.workspace = true
# serde_plain = "1"
dotenvy.workspace = true

# Protobuf definitions
pb = { path = "pb" }

entities = { path = "entities" }

tonic.workspace = true
prost.workspace = true
jsonwebtoken.workspace = true
tokio-stream.workspace = true
scopeguard.workspace = true

deadpool-lapin.workspace = true

humantime.workspace = true
humantime-serde.workspace = true

[dev-dependencies]
claims.workspace = true
client = { path = "client" }
tempfile = "3"

[build-dependencies]
anyhow.workspace = true

[features]
default = ["meaningful_name"]
meaningful_name = ["dep:fake"]<|MERGE_RESOLUTION|>--- conflicted
+++ resolved
@@ -38,11 +38,8 @@
 hyper.workspace = true
 hyper-util.workspace = true
 http-body-util.workspace = true
-<<<<<<< HEAD
+secrecy.workspace = true
 utils = { path = "utils" }
-=======
-secrecy.workspace = true
->>>>>>> 91ef2775
 
 # Useful crates
 collection_literals.workspace = true
