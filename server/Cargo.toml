--- conflicted
+++ resolved
@@ -29,7 +29,6 @@
 parking_lot.workspace = true
 sqlx.workspace = true
 derive = { path = "derive" }
-<<<<<<< HEAD
 actix-web.workspace = true
 dashmap.workspace = true
 sha3.workspace = true
@@ -41,16 +40,6 @@
 console-subscriber.workspace = true
 consul-client = { path = "consul-client" }
 registry = { path = "registry" }
-=======
-actix-web = { version = "4", features = ["rustls"] }
-dashmap = { "version" = "6" }
-sha3 = "0"
-uuid = { version = "1", features = ["v4"] }
-config = "0"
-validator = "0"
-argon2 = { version = "0", features = ["std"] }
-deadpool-redis = "0.18.0"
->>>>>>> 3cd21230
 
 # Useful crates
 collection_literals = "1"
@@ -62,14 +51,6 @@
 mockall = "0"
 async-trait = { version = "0" }
 # serde_plain = "1"
-
-# Grpc
-tonic = { version = "0", features = ["tls"] }
-tonic-types = { version = "0" }
-prost-types = { version = "0" }
-prost = { version = "0" }
-jsonwebtoken = "9"
-tokio-stream = { version = "0" }
 
 # Protobuf definitions
 pb = { path = "pb" }
@@ -94,10 +75,7 @@
 fake = { version = "3" }
 linkify = "0"
 claims = "0"
-<<<<<<< HEAD
 client = { path = "client" }
-=======
->>>>>>> 3cd21230
 
 [build-dependencies]
 tonic-build = { version = "0" }
