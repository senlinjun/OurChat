﻿# OurChat 信息传递格式

<<<<<<< HEAD
## 目录

- [基本信息](#基本信息-json)
- [文本信息](#文本信息-json)
- [注册信息](#注册信息-json)
- [注册返回信息](#注册返回信息-json)
- [登录信息](#登录信息-json)
- [登录返回信息](#登录返回信息-json)
- [新建会话请求信息](#新建会话请求信息-json)
- [新建会话返回信息](#新建会话返回信息-json)
- [获取账号信息返回](#获取账号信息返回-json)

## 基本信息 json

格式如下

```json
{
  "code": 信息类型,
  "time": 消息发送时的时间戳,
  ...
}
```

| key  | valueType | comment            |
| :--- | :-------- | :----------------- |
| code | int       | 信息类型           |
| time | int       | 消息发送时的时间戳 |

## 文本信息 json
=======
## 文本信息json
>>>>>>> e64b3a12

**_Server <-> Client_**

格式如下

```json
{
  "code": 0,
  "time": 消息发送时的时间戳,
  "msg_id": 该信息的id,唯一, //传输给服务器时无此字段
  "sender": {
    "ocid":发送者ocid,
    "session_id":发送此信息的会话id,
  },
  "msg": "文本信息"
}
```

<<<<<<< HEAD
| key        | valueType | comment                                               |
| :--------- | :-------- | :---------------------------------------------------- |
| code       | int       | 信息类型                                              |
| time       | int       | 消息发送时的时间戳                                    |
| cid        | int       | chat 的 ID，唯一 **_(注意：传输给服务器时无此字段)_** |
| sender     | int       | 发送者的相关数据                                      |
| ocid       | int       | 发送者的 ocid                                         |
| group_id   | int       | 当会话为群聊时，该值为群号                            |
| private_id | int       | 当会话为私聊时，该值为对方的 ocid                     |
| msg        | str       | 文本信息                                              |
=======
| key        | valueType | comment                                             |
| :--------- | :-------- | :-------------------------------------------------- |
| code       | int       | 信息类型                                            |
| time       | int       | 发消息的时间戳 |
| msg_id     | int       | message的ID，唯一 **_(注意：传输给服务器时无此字段)_** |
| sender     | dict      | 发送者的相关数据                                    |
| ocid       | str       | 发送者的ocid                                        |
| session_id | int       | 发送者的会话id                                      |
| msg        | str       | 文本信息                                            |
>>>>>>> e64b3a12

**_code1,2,3 分别为还未制作的表情包(包括但不限于 gif)，图片发送，文件发送_**

## 注册信息 json

**_Server <- Client_**

格式如下

```json
{
  "code": 4,
  "email": "注册使用的邮箱",
  "password": "注册密码(已加密)",
  "name": "昵称"
}
```

| key      | valueType | comment            |
| :------- | :-------- | :----------------- |
| code     | int       | 信息类型           |
| email    | str       | 注册邮箱           |
| password | str       | 注册密码(已加密)   |
| name     | str       | 昵称               |

## 注册返回信息 json

**_Server -> Client_**

格式如下

```json
{
  "code": 5,
<<<<<<< HEAD
  "state": 返回码,
=======
  "status": 返回码,
>>>>>>> e64b3a12
  "ocid": "注册账号的OC号"
}
```

| key   | valueType | comment            |
| :---- | :-------- | :----------------- |
| code  | int       | 信息类型           |
<<<<<<< HEAD
| state | int       | 服务端返回的状态码 |
| ocid  | int       | 该账号的 OC 号     |
=======
| status | int       | 服务端返回的状态码 |
| ocid  | int       | 该账号的OC号       |
>>>>>>> e64b3a12

| returnCode | comment    |
| :--------- | :--------- |
| 0          | 注册成功   |
| 1          | 服务器错误 |
| 2          | 邮箱重复   |

## 登录信息 json

**_Server <- Client_**

格式如下

```json
{
  "code": 6,
  "login_type": 登陆方式,
  "account": "邮箱/OCID",
  "password": "密码"
}
```

<<<<<<< HEAD
| key        | valueType | comment                      |
| :--------- | :-------- | :--------------------------- |
| code       | int       | 信息类型                     |
| time       | int       | 发送请求时的时间戳           |
| login_type | int       | 0 为邮箱登录，1 为 ocid 登录 |
| account    | str       | 账号绑定的邮箱或 ocid        |
| password   | str       | 密码                         |
=======
| key      | valueType | comment              |
| :------- | :-------- | :------------------- |
| code     | int       | 信息类型             |
|login_type| int       | 0为邮箱登录，1为ocid登录 |
| account  | str       | 账号绑定的邮箱或ocid |
| password | str       | 密码                 |
>>>>>>> e64b3a12

## 登录返回信息 json

**_Server -> Client_**

格式如下

```json
{
  "code": 7,
  "status": 登录状态码,
  "ocid":该账号的ocid
}
```

| key   | valueType | comment            |
| :---- | :-------- | :----------------- |
| code  | int       | 信息类型           |
<<<<<<< HEAD
| time  | int       | 发送请求时的时间戳 |
| state | int       | 服务器返回的状态码 |
| ocid  | int       | 该账号的 OCID      |
=======
| status | int       | 服务器返回的状态码 |
| ocid  | int       | 该账号的OCID       |
>>>>>>> e64b3a12

| returnCode | comment          |
| :--------- | :--------------- |
| 0          | 登录成功         |
| 1          | 账号或密码不正确 |
| 2          | 服务器错误       |

## 新建会话请求信息 json

**_Server <- Client_**

```json
{
  "code": 8,
  "members": [
    ocid1,
    ocid2,
    ...
  ]
}
```

<<<<<<< HEAD
| key     | valueType | comment            |
| :------ | :-------- | :----------------- |
| code    | int       | 信息类型           |
| time    | int       | 发送请求时的时间戳 |
| members | list      | 会话成员           |
=======
| key   | valueType | comment            |
| :---- | :-------- | :----------------- |
| code  | int       | 信息类型           |
|members| list      | 会话成员    |
>>>>>>> e64b3a12

## 新建会话返回信息 json

**_Server -> Client_**

```json
{
  "code": 9,
  "success": true/false,
  "msg": "失败原因"
}
```

<<<<<<< HEAD
| key     | valueType | comment            |
| :------ | :-------- | :----------------- |
| code    | int       | 信息类型           |
| time    | int       | 发送请求时的时间戳 |
| success | bool      | 新建会话是否成功   |
| msg     | str       | 失败原因           |
=======
| key   | valueType | comment            |
| :---- | :-------- | :----------------- |
| code  | int       | 信息类型           |
|success| bool      | 新建会话是否成功    |
| msg   | str       | 失败原因           |
>>>>>>> e64b3a12

## 获取账号信息 json

**_Server <- Client_**

```json
{
  "code": 10,
  "ocid": 该账号的OCID,
  "request_values":[
    "ocid",
    "nickname",
    ...
  ]
}
```

<<<<<<< HEAD
| key            | valueType | comment              |
| :------------- | :-------- | :------------------- |
| code           | int       | 信息类型             |
| time           | int       | 发送请求时的时间戳   |
| ocid           | int       | 该账号的 ocid        |
| request_values | list      | 需要服务端返回的信息 |
=======
| key   | valueType | comment            |
| :---- | :-------- | :----------------- |
| code  | int       | 信息类型           |
| ocid  | int       | 该账号的ocid       |
| request_values | list | 需要服务端返回的信息 |
>>>>>>> e64b3a12

| request_value | comment               |
| :------------ | :-------------------- |
| ocid          | 该账号的 ocid         |
| nickname      | 昵称                  |
| status        | 该账号的状态          |
| avater        | 该账号头像的 url 链接 |
| time          | 该账号注册的时间戳    |

## 获取账号信息返回 json

**_Server -> Client_**

```json
{
  "code": 11,
  "data":{
    "ocid": 该账号的OCID
    "nickname": 昵称,
    ...
  }
}
```

<<<<<<< HEAD
| key  | valueType | comment                                               |
| :--- | :-------- | :---------------------------------------------------- |
| code | int       | 信息类型                                              |
| time | int       | 发送请求时的时间戳                                    |
| data | json      | 账号信息,详情[见上`request_value`](#获取账号信息json) |
=======
| key   | valueType | comment            |
| :---- | :-------- | :----------------- |
| code  | int       | 信息类型           |
| data  | json      | 账号信息,详情[见上`request_value`](#获取账号信息json)  |
>>>>>>> e64b3a12
<|MERGE_RESOLUTION|>--- conflicted
+++ resolved
@@ -1,39 +1,17 @@
 ﻿# OurChat 信息传递格式
 
-<<<<<<< HEAD
 ## 目录
 
-- [基本信息](#基本信息-json)
-- [文本信息](#文本信息-json)
-- [注册信息](#注册信息-json)
-- [注册返回信息](#注册返回信息-json)
-- [登录信息](#登录信息-json)
-- [登录返回信息](#登录返回信息-json)
-- [新建会话请求信息](#新建会话请求信息-json)
-- [新建会话返回信息](#新建会话返回信息-json)
-- [获取账号信息返回](#获取账号信息返回-json)
-
-## 基本信息 json
-
-格式如下
-
-```json
-{
-  "code": 信息类型,
-  "time": 消息发送时的时间戳,
-  ...
-}
-```
-
-| key  | valueType | comment            |
-| :--- | :-------- | :----------------- |
-| code | int       | 信息类型           |
-| time | int       | 消息发送时的时间戳 |
-
-## 文本信息 json
-=======
-## 文本信息json
->>>>>>> e64b3a12
+- [文本信息](#文本信息)
+- [注册信息](#注册信息)
+- [注册返回信息](#注册返回信息)
+- [登录信息](#登录信息)
+- [登录返回信息](#登录返回信息)
+- [新建会话请求信息](#新建会话请求信息)
+- [新建会话返回信息](#新建会话返回信息)
+- [获取账号信息返回信息](#获取账号信息返回信息)
+
+## 文本信息
 
 **_Server <-> Client_**
 
@@ -52,32 +30,19 @@
 }
 ```
 
-<<<<<<< HEAD
-| key        | valueType | comment                                               |
-| :--------- | :-------- | :---------------------------------------------------- |
-| code       | int       | 信息类型                                              |
-| time       | int       | 消息发送时的时间戳                                    |
-| cid        | int       | chat 的 ID，唯一 **_(注意：传输给服务器时无此字段)_** |
-| sender     | int       | 发送者的相关数据                                      |
-| ocid       | int       | 发送者的 ocid                                         |
-| group_id   | int       | 当会话为群聊时，该值为群号                            |
-| private_id | int       | 当会话为私聊时，该值为对方的 ocid                     |
-| msg        | str       | 文本信息                                              |
-=======
-| key        | valueType | comment                                             |
-| :--------- | :-------- | :-------------------------------------------------- |
-| code       | int       | 信息类型                                            |
-| time       | int       | 发消息的时间戳 |
-| msg_id     | int       | message的ID，唯一 **_(注意：传输给服务器时无此字段)_** |
-| sender     | dict      | 发送者的相关数据                                    |
-| ocid       | str       | 发送者的ocid                                        |
-| session_id | int       | 发送者的会话id                                      |
-| msg        | str       | 文本信息                                            |
->>>>>>> e64b3a12
+| key        | valueType | comment                                                        |
+| :--------- | :-------- | :------------------------------------------------------------- |
+| code       | int       | 信息类型                                                       |
+| time       | int       | 发消息的时间戳                                                 |
+| msg_id     | int       | message 的 ID，唯一 \*\*\*(注意：传输给服务器时无此字段)\_\*\* |
+| sender     | dict      | 发送者的相关数据                                               |
+| ocid       | str       | 发送者的 ocid                                                  |
+| session_id | int       | 发送者的会话 id                                                |
+| msg        | str       | 文本信息                                                       |
 
 **_code1,2,3 分别为还未制作的表情包(包括但不限于 gif)，图片发送，文件发送_**
 
-## 注册信息 json
+## 注册信息
 
 **_Server <- Client_**
 
@@ -92,14 +57,14 @@
 }
 ```
 
-| key      | valueType | comment            |
-| :------- | :-------- | :----------------- |
-| code     | int       | 信息类型           |
-| email    | str       | 注册邮箱           |
-| password | str       | 注册密码(已加密)   |
-| name     | str       | 昵称               |
-
-## 注册返回信息 json
+| key      | valueType | comment          |
+| :------- | :-------- | :--------------- |
+| code     | int       | 信息类型         |
+| email    | str       | 注册邮箱         |
+| password | str       | 注册密码(已加密) |
+| name     | str       | 昵称             |
+
+## 注册返回信息
 
 **_Server -> Client_**
 
@@ -108,25 +73,16 @@
 ```json
 {
   "code": 5,
-<<<<<<< HEAD
-  "state": 返回码,
-=======
   "status": 返回码,
->>>>>>> e64b3a12
   "ocid": "注册账号的OC号"
 }
 ```
 
-| key   | valueType | comment            |
-| :---- | :-------- | :----------------- |
-| code  | int       | 信息类型           |
-<<<<<<< HEAD
-| state | int       | 服务端返回的状态码 |
-| ocid  | int       | 该账号的 OC 号     |
-=======
+| key    | valueType | comment            |
+| :----- | :-------- | :----------------- |
+| code   | int       | 信息类型           |
 | status | int       | 服务端返回的状态码 |
-| ocid  | int       | 该账号的OC号       |
->>>>>>> e64b3a12
+| ocid   | int       | 该账号的 OC 号     |
 
 | returnCode | comment    |
 | :--------- | :--------- |
@@ -134,7 +90,7 @@
 | 1          | 服务器错误 |
 | 2          | 邮箱重复   |
 
-## 登录信息 json
+## 登录信息
 
 **_Server <- Client_**
 
@@ -149,24 +105,14 @@
 }
 ```
 
-<<<<<<< HEAD
 | key        | valueType | comment                      |
 | :--------- | :-------- | :--------------------------- |
 | code       | int       | 信息类型                     |
-| time       | int       | 发送请求时的时间戳           |
 | login_type | int       | 0 为邮箱登录，1 为 ocid 登录 |
 | account    | str       | 账号绑定的邮箱或 ocid        |
 | password   | str       | 密码                         |
-=======
-| key      | valueType | comment              |
-| :------- | :-------- | :------------------- |
-| code     | int       | 信息类型             |
-|login_type| int       | 0为邮箱登录，1为ocid登录 |
-| account  | str       | 账号绑定的邮箱或ocid |
-| password | str       | 密码                 |
->>>>>>> e64b3a12
-
-## 登录返回信息 json
+
+## 登录返回信息
 
 **_Server -> Client_**
 
@@ -180,17 +126,11 @@
 }
 ```
 
-| key   | valueType | comment            |
-| :---- | :-------- | :----------------- |
-| code  | int       | 信息类型           |
-<<<<<<< HEAD
-| time  | int       | 发送请求时的时间戳 |
-| state | int       | 服务器返回的状态码 |
-| ocid  | int       | 该账号的 OCID      |
-=======
+| key    | valueType | comment            |
+| :----- | :-------- | :----------------- |
+| code   | int       | 信息类型           |
 | status | int       | 服务器返回的状态码 |
-| ocid  | int       | 该账号的OCID       |
->>>>>>> e64b3a12
+| ocid   | int       | 该账号的 OCID      |
 
 | returnCode | comment          |
 | :--------- | :--------------- |
@@ -198,7 +138,7 @@
 | 1          | 账号或密码不正确 |
 | 2          | 服务器错误       |
 
-## 新建会话请求信息 json
+## 新建会话请求信息
 
 **_Server <- Client_**
 
@@ -213,20 +153,12 @@
 }
 ```
 
-<<<<<<< HEAD
-| key     | valueType | comment            |
-| :------ | :-------- | :----------------- |
-| code    | int       | 信息类型           |
-| time    | int       | 发送请求时的时间戳 |
-| members | list      | 会话成员           |
-=======
-| key   | valueType | comment            |
-| :---- | :-------- | :----------------- |
-| code  | int       | 信息类型           |
-|members| list      | 会话成员    |
->>>>>>> e64b3a12
-
-## 新建会话返回信息 json
+| key     | valueType | comment  |
+| :------ | :-------- | :------- |
+| code    | int       | 信息类型 |
+| members | list      | 会话成员 |
+
+## 新建会话返回信息
 
 **_Server -> Client_**
 
@@ -238,22 +170,13 @@
 }
 ```
 
-<<<<<<< HEAD
-| key     | valueType | comment            |
-| :------ | :-------- | :----------------- |
-| code    | int       | 信息类型           |
-| time    | int       | 发送请求时的时间戳 |
-| success | bool      | 新建会话是否成功   |
-| msg     | str       | 失败原因           |
-=======
-| key   | valueType | comment            |
-| :---- | :-------- | :----------------- |
-| code  | int       | 信息类型           |
-|success| bool      | 新建会话是否成功    |
-| msg   | str       | 失败原因           |
->>>>>>> e64b3a12
-
-## 获取账号信息 json
+| key     | valueType | comment          |
+| :------ | :-------- | :--------------- |
+| code    | int       | 信息类型         |
+| success | bool      | 新建会话是否成功 |
+| msg     | str       | 失败原因         |
+
+## 获取账号信息
 
 **_Server <- Client_**
 
@@ -269,20 +192,11 @@
 }
 ```
 
-<<<<<<< HEAD
 | key            | valueType | comment              |
 | :------------- | :-------- | :------------------- |
 | code           | int       | 信息类型             |
-| time           | int       | 发送请求时的时间戳   |
 | ocid           | int       | 该账号的 ocid        |
 | request_values | list      | 需要服务端返回的信息 |
-=======
-| key   | valueType | comment            |
-| :---- | :-------- | :----------------- |
-| code  | int       | 信息类型           |
-| ocid  | int       | 该账号的ocid       |
-| request_values | list | 需要服务端返回的信息 |
->>>>>>> e64b3a12
 
 | request_value | comment               |
 | :------------ | :-------------------- |
@@ -292,7 +206,7 @@
 | avater        | 该账号头像的 url 链接 |
 | time          | 该账号注册的时间戳    |
 
-## 获取账号信息返回 json
+## 获取账号信息返回信息
 
 **_Server -> Client_**
 
@@ -307,15 +221,7 @@
 }
 ```
 
-<<<<<<< HEAD
-| key  | valueType | comment                                               |
-| :--- | :-------- | :---------------------------------------------------- |
-| code | int       | 信息类型                                              |
-| time | int       | 发送请求时的时间戳                                    |
-| data | json      | 账号信息,详情[见上`request_value`](#获取账号信息json) |
-=======
-| key   | valueType | comment            |
-| :---- | :-------- | :----------------- |
-| code  | int       | 信息类型           |
-| data  | json      | 账号信息,详情[见上`request_value`](#获取账号信息json)  |
->>>>>>> e64b3a12
+| key  | valueType | comment                                           |
+| :--- | :-------- | :------------------------------------------------ |
+| code | int       | 信息类型                                          |
+| data | json      | 账号信息,详情[见上`request_value`](#获取账号信息) |