--- conflicted
+++ resolved
@@ -17,11 +17,8 @@
     sdk: flutter
   intl: any
   logger: ^2.4.0
-<<<<<<< HEAD
-=======
   protobuf: ^3.1.0
   grpc: ^4.0.1
->>>>>>> 3cd21230
   
 
 dev_dependencies:
