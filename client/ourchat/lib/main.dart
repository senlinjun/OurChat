--- conflicted
+++ resolved
@@ -31,22 +31,6 @@
     logger.i("init Ourchat");
     config = OurchatConfig();
     config!.loadConfig();
-<<<<<<< HEAD
-    connection = OurchatConnection(dealWithEvent);
-    connection!
-        .setAddress(config!.data!["server_address"], config!.data!["ws_port"]);
-
-    if (!isWeb) {
-      if (!await Directory("./cache").exists()) {
-        await Directory("./cache").create();
-      }
-    }
-    logger.d("IsWeb: $isWeb");
-    notifyListeners();
-    logger.i("init Ourchat done");
-  }
-=======
->>>>>>> 3cd21230
 
     if (!isWeb) {
       if (!await Directory("./cache").exists()) {
