import 'package:flutter/material.dart';
import 'package:flutter_gen/gen_l10n/app_localizations.dart';
import 'package:ourchat/const.dart';
import 'package:ourchat/main.dart';
import 'ourchat/ourchat_account.dart';
import 'package:provider/provider.dart';

class Auth extends StatelessWidget {
  const Auth({super.key});
  @override
  Widget build(BuildContext context) {
    return Scaffold(
      body: DefaultTabController(
        length: 2,
        child: Column(
          children: [
            TabBar(
              tabs: [
                Tab(text: AppLocalizations.of(context)!.login),
                Tab(text: AppLocalizations.of(context)!.register),
              ],
            ),
            const Expanded(child: TabBarView(children: [Login(), Register()])),
          ],
        ),
      ),
    );
  }
}

class Login extends StatefulWidget {
  const Login({super.key});

  @override
  State<Login> createState() => _LoginState();
}

class _LoginState extends State<Login> {
  String account = "", password = "", errorText = "";
  bool showPassword = false;
  @override
  Widget build(BuildContext context) {
    var key = GlobalKey<FormState>();
    var ourchatAppState = context.watch<OurchatAppState>();
    return Form(
      key: key,
      child: Row(
        children: [
          Flexible(flex: 1, child: Container()),
          Flexible(
            flex: 3,
            child: Column(
              mainAxisAlignment: MainAxisAlignment.center,
              children: [
                const Padding(
                  padding: EdgeInsets.all(10.0),
                  child: SizedBox(
                    height: 100.0,
                    width: 100.0,
                    child: Placeholder(),
                  ),
                ),
                TextFormField(
                  initialValue: account,
                  decoration: InputDecoration(
                    label: Text(
                      "${AppLocalizations.of(context)!.ocid}/${AppLocalizations.of(context)!.email}",
                    ),
                  ),
                  onSaved: (newValue) {
                    setState(() {
                      account = newValue!;
                    });
                  },
                ),
                TextFormField(
                  initialValue: password,
                  decoration: InputDecoration(
                    label: Text(AppLocalizations.of(context)!.password),
                  ),
                  onSaved: (newValue) {
                    setState(() {
                      password = newValue!;
                    });
                  },
                  obscureText: !showPassword,
                ),
                CheckboxListTile(
                  dense: true,
                  contentPadding: const EdgeInsets.all(0.0),
                  controlAffinity: ListTileControlAffinity.leading,
                  title: Text(AppLocalizations.of(context)!.showPassword),
                  value: showPassword,
                  onChanged: (value) {
                    setState(() {
                      key.currentState!.save();
                      showPassword = !showPassword;
                    });
                  },
                ),
                Padding(
                  padding: const EdgeInsets.all(10.0),
                  child: ElevatedButton(
                    onPressed: () async {
                      errorText = "";
                      key.currentState!.save();
                      OurchatAccount ocAccount = OurchatAccount(
                        ourchatAppState.server!,
                      );
                      String? email, ocid;
                      if (account.contains('@')) {
                        email = account;
                      } else {
                        ocid = account;
                      }
                      var res = await ocAccount.login(password, ocid, email);
                      if (res == okStatusCode) {
                        ourchatAppState.where = homeUi;
                        ourchatAppState.update();
                      } else {
                        setState(() {
                          switch (res) {
                            case internalStatusCode:
                              errorText =
                                  AppLocalizations.of(context)!.serverError;
                              break;
                            case unavailableStatusCode:
                              errorText =
                                  AppLocalizations.of(
                                    context,
                                  )!.serverStatusUnderMaintenance;
                              break;
                            case notFoundStatusCode:
                              errorText =
                                  AppLocalizations.of(context)!.userNotFound;
                              break;
                            case invalidArgumentStatusCode:
                              errorText =
                                  AppLocalizations.of(context)!.internalError;
                              break;
                            case unauthenticatedStatusCode:
                              errorText =
                                  AppLocalizations.of(
                                    context,
                                  )!.incorrectPassword;
                              break;
                            default:
                              errorText =
                                  AppLocalizations.of(context)!.unknownError;
                              break;
                          }
                        });
<<<<<<< HEAD
                      },
                      obscureText: !showPassword,
                    ),
                    CheckboxListTile(
                        dense: true,
                        contentPadding: const EdgeInsets.all(0.0),
                        controlAffinity: ListTileControlAffinity.leading,
                        title: Text(AppLocalizations.of(context)!.showPassword),
                        value: showPassword,
                        onChanged: (value) {
                          setState(() {
                            key.currentState!.save();
                            showPassword = !showPassword;
                          });
                        }),
                    Padding(
                      padding: const EdgeInsets.all(10.0),
                      child: ElevatedButton(
                          onPressed: () async {
                            errorText = "";
                            key.currentState!.save();
                            OurchatAccount ocAccount =
                                OurchatAccount(ourchatAppState.server!);
                            String? email, ocid;
                            if (account.contains('@')) {
                              email = account;
                            } else {
                              ocid = account;
                            }
                            var res =
                                await ocAccount.login(password, ocid, email);
                            if (res == okStatusCode) {
                              ourchatAppState.where = homeUi;
                              ourchatAppState.thisAccount = ocAccount;
                              ourchatAppState.thisAccount!.getAccountInfo();
                              ourchatAppState.update();
                            } else {
                              setState(() {
                                switch (res) {
                                  case internalStatusCode:
                                    errorText = AppLocalizations.of(context)!
                                        .serverError;
                                    break;
                                  case unavailableStatusCode:
                                    errorText = AppLocalizations.of(context)!
                                        .serverStatusUnderMaintenance;
                                    break;
                                  case notFoundStatusCode:
                                    errorText = AppLocalizations.of(context)!
                                        .userNotFound;
                                    break;
                                  case invalidArgumentStatusCode:
                                    errorText = AppLocalizations.of(context)!
                                        .internalError;
                                    break;
                                  case unauthenticatedStatusCode:
                                    errorText = AppLocalizations.of(context)!
                                        .incorrectPassword;
                                    break;
                                  default:
                                    errorText = AppLocalizations.of(context)!
                                        .unknownError;
                                    break;
                                }
                              });
                            }
                          },
                          child: Text(AppLocalizations.of(context)!.login)),
                    ),
                    Text(errorText, style: const TextStyle(color: Colors.red))
                  ],
                )),
            Flexible(flex: 1, child: Container())
          ],
        ));
=======
                      }
                    },
                    child: Text(AppLocalizations.of(context)!.login),
                  ),
                ),
                Text(errorText, style: const TextStyle(color: Colors.red)),
              ],
            ),
          ),
          Flexible(flex: 1, child: Container()),
        ],
      ),
    );
>>>>>>> d9cf5390
  }
}

class Register extends StatefulWidget {
  const Register({super.key});

  @override
  State<Register> createState() => _RegisterState();
}

class _RegisterState extends State<Register> {
  String email = "", password = "", username = "", errorText = "";
  bool showPassword = false;
  @override
  Widget build(BuildContext context) {
    var key = GlobalKey<FormState>();
    var ourchatAppState = context.watch<OurchatAppState>();
    return Form(
      key: key,
      child: Row(
        children: [
          Flexible(flex: 1, child: Container()),
          Flexible(
            flex: 3,
            child: Column(
              mainAxisAlignment: MainAxisAlignment.center,
              children: [
                TextFormField(
                  initialValue: username,
                  decoration: InputDecoration(
                    label: Text(AppLocalizations.of(context)!.username),
                  ),
                  onSaved: (newValue) {
                    setState(() {
                      username = newValue!;
                    });
                  },
                ),
                TextFormField(
                  initialValue: email,
                  decoration: InputDecoration(
                    label: Text(AppLocalizations.of(context)!.email),
                  ),
                  onSaved: (newValue) {
                    setState(() {
                      email = newValue!;
                    });
                  },
                ),
                TextFormField(
                  initialValue: password,
                  decoration: InputDecoration(
                    label: Text(AppLocalizations.of(context)!.password),
                  ),
                  onSaved: (newValue) {
                    setState(() {
                      password = newValue!;
                    });
                  },
                  obscureText: !showPassword,
                ),
                CheckboxListTile(
                  dense: true,
                  contentPadding: const EdgeInsets.all(0.0),
                  controlAffinity: ListTileControlAffinity.leading,
                  title: Text(AppLocalizations.of(context)!.showPassword),
                  value: showPassword,
                  onChanged: (value) {
                    setState(() {
                      key.currentState!.save();
                      showPassword = !showPassword;
                    });
                  },
                ),
                Padding(
                  padding: const EdgeInsets.all(10.0),
                  child: ElevatedButton(
                    onPressed: () async {
                      errorText = "";
                      key.currentState!.save();
                      OurchatAccount ocAccount = OurchatAccount(
                        ourchatAppState.server!,
                      );
                      var res = await ocAccount.register(
                        password,
                        username,
                        email,
                      );
                      if (res == okStatusCode) {
                        ourchatAppState.where = homeUi;
                        ourchatAppState.update();
                      } else {
                        setState(() {
                          switch (res) {
                            case internalStatusCode:
                              errorText =
                                  AppLocalizations.of(context)!.serverError;
                              break;
                            case unavailableStatusCode:
                              errorText =
                                  AppLocalizations.of(
                                    context,
                                  )!.serverStatusUnderMaintenance;
                              break;
                            case alreadyExistsStatusCode:
                              errorText =
                                  AppLocalizations.of(context)!.emailExists;
                              break;
                            default:
                              errorText =
                                  AppLocalizations.of(context)!.unknownError;
                              break;
                          }
                        });
<<<<<<< HEAD
                      },
                    ),
                    TextFormField(
                      initialValue: email,
                      decoration: InputDecoration(
                          label: Text(AppLocalizations.of(context)!.email)),
                      onSaved: (newValue) {
                        setState(() {
                          email = newValue!;
                        });
                      },
                    ),
                    TextFormField(
                      initialValue: password,
                      decoration: InputDecoration(
                        label: Text(AppLocalizations.of(context)!.password),
                      ),
                      onSaved: (newValue) {
                        setState(() {
                          password = newValue!;
                        });
                      },
                      obscureText: !showPassword,
                    ),
                    CheckboxListTile(
                        dense: true,
                        contentPadding: const EdgeInsets.all(0.0),
                        controlAffinity: ListTileControlAffinity.leading,
                        title: Text(AppLocalizations.of(context)!.showPassword),
                        value: showPassword,
                        onChanged: (value) {
                          setState(() {
                            key.currentState!.save();
                            showPassword = !showPassword;
                          });
                        }),
                    Padding(
                      padding: const EdgeInsets.all(10.0),
                      child: ElevatedButton(
                          onPressed: () async {
                            errorText = "";
                            key.currentState!.save();
                            OurchatAccount ocAccount =
                                OurchatAccount(ourchatAppState.server!);
                            var res = await ocAccount.register(
                                password, username, email);
                            if (res == okStatusCode) {
                              ourchatAppState.where = homeUi;
                              ourchatAppState.thisAccount = ocAccount;
                              ourchatAppState.thisAccount!.getAccountInfo();
                              ourchatAppState.update();
                            } else {
                              setState(() {
                                switch (res) {
                                  case internalStatusCode:
                                    errorText = AppLocalizations.of(context)!
                                        .serverError;
                                    break;
                                  case unavailableStatusCode:
                                    errorText = AppLocalizations.of(context)!
                                        .serverStatusUnderMaintenance;
                                    break;
                                  case alreadyExistsStatusCode:
                                    errorText = AppLocalizations.of(context)!
                                        .emailExists;
                                    break;
                                  default:
                                    errorText = AppLocalizations.of(context)!
                                        .unknownError;
                                    break;
                                }
                              });
                            }
                          },
                          child: Text(AppLocalizations.of(context)!.register)),
                    ),
                    Text(errorText, style: const TextStyle(color: Colors.red))
                  ],
                )),
            Flexible(flex: 1, child: Container())
          ],
        ));
=======
                      }
                    },
                    child: Text(AppLocalizations.of(context)!.register),
                  ),
                ),
                Text(errorText, style: const TextStyle(color: Colors.red)),
              ],
            ),
          ),
          Flexible(flex: 1, child: Container()),
        ],
      ),
    );
>>>>>>> d9cf5390
  }
}<|MERGE_RESOLUTION|>--- conflicted
+++ resolved
@@ -43,114 +43,40 @@
     var key = GlobalKey<FormState>();
     var ourchatAppState = context.watch<OurchatAppState>();
     return Form(
-      key: key,
-      child: Row(
-        children: [
-          Flexible(flex: 1, child: Container()),
-          Flexible(
-            flex: 3,
-            child: Column(
-              mainAxisAlignment: MainAxisAlignment.center,
-              children: [
-                const Padding(
-                  padding: EdgeInsets.all(10.0),
-                  child: SizedBox(
-                    height: 100.0,
-                    width: 100.0,
-                    child: Placeholder(),
-                  ),
-                ),
-                TextFormField(
-                  initialValue: account,
-                  decoration: InputDecoration(
-                    label: Text(
-                      "${AppLocalizations.of(context)!.ocid}/${AppLocalizations.of(context)!.email}",
-                    ),
-                  ),
-                  onSaved: (newValue) {
-                    setState(() {
-                      account = newValue!;
-                    });
-                  },
-                ),
-                TextFormField(
-                  initialValue: password,
-                  decoration: InputDecoration(
-                    label: Text(AppLocalizations.of(context)!.password),
-                  ),
-                  onSaved: (newValue) {
-                    setState(() {
-                      password = newValue!;
-                    });
-                  },
-                  obscureText: !showPassword,
-                ),
-                CheckboxListTile(
-                  dense: true,
-                  contentPadding: const EdgeInsets.all(0.0),
-                  controlAffinity: ListTileControlAffinity.leading,
-                  title: Text(AppLocalizations.of(context)!.showPassword),
-                  value: showPassword,
-                  onChanged: (value) {
-                    setState(() {
-                      key.currentState!.save();
-                      showPassword = !showPassword;
-                    });
-                  },
-                ),
-                Padding(
-                  padding: const EdgeInsets.all(10.0),
-                  child: ElevatedButton(
-                    onPressed: () async {
-                      errorText = "";
-                      key.currentState!.save();
-                      OurchatAccount ocAccount = OurchatAccount(
-                        ourchatAppState.server!,
-                      );
-                      String? email, ocid;
-                      if (account.contains('@')) {
-                        email = account;
-                      } else {
-                        ocid = account;
-                      }
-                      var res = await ocAccount.login(password, ocid, email);
-                      if (res == okStatusCode) {
-                        ourchatAppState.where = homeUi;
-                        ourchatAppState.update();
-                      } else {
-                        setState(() {
-                          switch (res) {
-                            case internalStatusCode:
-                              errorText =
-                                  AppLocalizations.of(context)!.serverError;
-                              break;
-                            case unavailableStatusCode:
-                              errorText =
-                                  AppLocalizations.of(
-                                    context,
-                                  )!.serverStatusUnderMaintenance;
-                              break;
-                            case notFoundStatusCode:
-                              errorText =
-                                  AppLocalizations.of(context)!.userNotFound;
-                              break;
-                            case invalidArgumentStatusCode:
-                              errorText =
-                                  AppLocalizations.of(context)!.internalError;
-                              break;
-                            case unauthenticatedStatusCode:
-                              errorText =
-                                  AppLocalizations.of(
-                                    context,
-                                  )!.incorrectPassword;
-                              break;
-                            default:
-                              errorText =
-                                  AppLocalizations.of(context)!.unknownError;
-                              break;
-                          }
-                        });
-<<<<<<< HEAD
+        key: key,
+        child: Row(
+          children: [
+            Flexible(flex: 1, child: Container()),
+            Flexible(
+                flex: 3,
+                child: Column(
+                  mainAxisAlignment: MainAxisAlignment.center,
+                  children: [
+                    const Padding(
+                      padding: EdgeInsets.all(10.0),
+                      child: SizedBox(
+                          height: 100.0, width: 100.0, child: Placeholder()),
+                    ),
+                    TextFormField(
+                      initialValue: account,
+                      decoration: InputDecoration(
+                          label: Text(
+                              "${AppLocalizations.of(context)!.ocid}/${AppLocalizations.of(context)!.email}")),
+                      onSaved: (newValue) {
+                        setState(() {
+                          account = newValue!;
+                        });
+                      },
+                    ),
+                    TextFormField(
+                      initialValue: password,
+                      decoration: InputDecoration(
+                        label: Text(AppLocalizations.of(context)!.password),
+                      ),
+                      onSaved: (newValue) {
+                        setState(() {
+                          password = newValue!;
+                        });
                       },
                       obscureText: !showPassword,
                     ),
@@ -226,21 +152,6 @@
             Flexible(flex: 1, child: Container())
           ],
         ));
-=======
-                      }
-                    },
-                    child: Text(AppLocalizations.of(context)!.login),
-                  ),
-                ),
-                Text(errorText, style: const TextStyle(color: Colors.red)),
-              ],
-            ),
-          ),
-          Flexible(flex: 1, child: Container()),
-        ],
-      ),
-    );
->>>>>>> d9cf5390
   }
 }
 
@@ -259,103 +170,23 @@
     var key = GlobalKey<FormState>();
     var ourchatAppState = context.watch<OurchatAppState>();
     return Form(
-      key: key,
-      child: Row(
-        children: [
-          Flexible(flex: 1, child: Container()),
-          Flexible(
-            flex: 3,
-            child: Column(
-              mainAxisAlignment: MainAxisAlignment.center,
-              children: [
-                TextFormField(
-                  initialValue: username,
-                  decoration: InputDecoration(
-                    label: Text(AppLocalizations.of(context)!.username),
-                  ),
-                  onSaved: (newValue) {
-                    setState(() {
-                      username = newValue!;
-                    });
-                  },
-                ),
-                TextFormField(
-                  initialValue: email,
-                  decoration: InputDecoration(
-                    label: Text(AppLocalizations.of(context)!.email),
-                  ),
-                  onSaved: (newValue) {
-                    setState(() {
-                      email = newValue!;
-                    });
-                  },
-                ),
-                TextFormField(
-                  initialValue: password,
-                  decoration: InputDecoration(
-                    label: Text(AppLocalizations.of(context)!.password),
-                  ),
-                  onSaved: (newValue) {
-                    setState(() {
-                      password = newValue!;
-                    });
-                  },
-                  obscureText: !showPassword,
-                ),
-                CheckboxListTile(
-                  dense: true,
-                  contentPadding: const EdgeInsets.all(0.0),
-                  controlAffinity: ListTileControlAffinity.leading,
-                  title: Text(AppLocalizations.of(context)!.showPassword),
-                  value: showPassword,
-                  onChanged: (value) {
-                    setState(() {
-                      key.currentState!.save();
-                      showPassword = !showPassword;
-                    });
-                  },
-                ),
-                Padding(
-                  padding: const EdgeInsets.all(10.0),
-                  child: ElevatedButton(
-                    onPressed: () async {
-                      errorText = "";
-                      key.currentState!.save();
-                      OurchatAccount ocAccount = OurchatAccount(
-                        ourchatAppState.server!,
-                      );
-                      var res = await ocAccount.register(
-                        password,
-                        username,
-                        email,
-                      );
-                      if (res == okStatusCode) {
-                        ourchatAppState.where = homeUi;
-                        ourchatAppState.update();
-                      } else {
-                        setState(() {
-                          switch (res) {
-                            case internalStatusCode:
-                              errorText =
-                                  AppLocalizations.of(context)!.serverError;
-                              break;
-                            case unavailableStatusCode:
-                              errorText =
-                                  AppLocalizations.of(
-                                    context,
-                                  )!.serverStatusUnderMaintenance;
-                              break;
-                            case alreadyExistsStatusCode:
-                              errorText =
-                                  AppLocalizations.of(context)!.emailExists;
-                              break;
-                            default:
-                              errorText =
-                                  AppLocalizations.of(context)!.unknownError;
-                              break;
-                          }
-                        });
-<<<<<<< HEAD
+        key: key,
+        child: Row(
+          children: [
+            Flexible(flex: 1, child: Container()),
+            Flexible(
+                flex: 3,
+                child: Column(
+                  mainAxisAlignment: MainAxisAlignment.center,
+                  children: [
+                    TextFormField(
+                      initialValue: username,
+                      decoration: InputDecoration(
+                          label: Text(AppLocalizations.of(context)!.username)),
+                      onSaved: (newValue) {
+                        setState(() {
+                          username = newValue!;
+                        });
                       },
                     ),
                     TextFormField(
@@ -438,20 +269,5 @@
             Flexible(flex: 1, child: Container())
           ],
         ));
-=======
-                      }
-                    },
-                    child: Text(AppLocalizations.of(context)!.register),
-                  ),
-                ),
-                Text(errorText, style: const TextStyle(color: Colors.red)),
-              ],
-            ),
-          ),
-          Flexible(flex: 1, child: Container()),
-        ],
-      ),
-    );
->>>>>>> d9cf5390
   }
 }