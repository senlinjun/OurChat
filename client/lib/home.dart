--- conflicted
+++ resolved
@@ -31,7 +31,6 @@
         break;
     }
 
-<<<<<<< HEAD
     return Scaffold(body: LayoutBuilder(builder: (context, constraints) {
       if (ourchatAppState.device == mobile) {
         return Column(
@@ -70,81 +69,23 @@
                     label: Text("Settings"), icon: Icon(Icons.settings)),
                 NavigationRailDestination(
                     label: Text("Friends"), icon: Icon(Icons.people))
-=======
-    return Scaffold(
-      body: LayoutBuilder(
-        builder: (context, constraints) {
-          if (ourchatAppState.device == mobile) {
-            return Column(
-              children: [
-                Expanded(
-                  child: Padding(
-                    padding: const EdgeInsets.all(8.0),
-                    child: page,
-                  ),
-                ),
-                BottomNavigationBar(
-                  items: const [
-                    BottomNavigationBarItem(
-                      label: "Sessions",
-                      icon: Icon(Icons.chat),
-                    ),
-                    BottomNavigationBarItem(
-                      label: "Settings",
-                      icon: Icon(Icons.settings),
-                    ),
-                    BottomNavigationBarItem(
-                      label: "New",
-                      icon: Icon(Icons.add),
-                    ),
-                  ],
-                  currentIndex: index,
-                  onTap: (value) {
-                    setState(() {
-                      index = value;
-                    });
-                  },
-                ),
               ],
-            );
-          } else {
-            return Row(
-              children: [
-                NavigationRail(
-                  destinations: const [
-                    NavigationRailDestination(
-                      label: Text("Sessions"),
-                      icon: Icon(Icons.chat),
-                    ),
-                    NavigationRailDestination(
-                      label: Text("Settings"),
-                      icon: Icon(Icons.settings),
-                    ),
-                    NavigationRailDestination(
-                      label: Text("New"),
-                      icon: Icon(Icons.add),
-                    ),
-                  ],
-                  selectedIndex: index,
-                  onDestinationSelected: (value) {
-                    setState(() {
-                      index = value;
-                    });
-                  },
-                  labelType: NavigationRailLabelType.selected,
-                ),
-                Expanded(
-                  child: Padding(
-                    padding: const EdgeInsets.all(8.0),
-                    child: page,
-                  ),
-                ),
->>>>>>> d9cf5390
-              ],
-            );
-          }
-        },
-      ),
-    );
+              selectedIndex: index,
+              onDestinationSelected: (value) {
+                setState(() {
+                  index = value;
+                });
+              },
+              labelType: NavigationRailLabelType.selected,
+            ),
+            Expanded(
+                child: Padding(
+              padding: const EdgeInsets.all(8.0),
+              child: page,
+            )),
+          ],
+        );
+      }
+    }));
   }
 }