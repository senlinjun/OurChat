import 'package:flutter/material.dart';
import 'package:grpc/grpc.dart' as grpc;
import 'package:ourchat/const.dart';
import 'package:ourchat/main.dart';
import 'package:ourchat/ourchat/ourchat_account.dart';
import 'package:ourchat/service/basic/v1/basic.pbgrpc.dart';
import 'package:provider/provider.dart';
import 'package:flutter_gen/gen_l10n/app_localizations.dart';
import 'dart:async';

class SessionState extends ChangeNotifier {
  int currentSession = -1;

  void setCurrentSession(int index) {
    currentSession = index;
    notifyListeners();
  }
}

class Session extends StatelessWidget {
  const Session({super.key});

  @override
  Widget build(BuildContext context) {
    OurchatAppState appState = context.watch<OurchatAppState>();
    return Scaffold(
      body: ChangeNotifierProvider(
        create: (_) => SessionState(),
        child: LayoutBuilder(
          builder: (context, constraints) {
            SessionState homeState = context.watch<SessionState>();
            Widget page = const Placeholder();
            if (appState.device == mobile) {
              page =
                  (homeState.currentSession == -1
                      ? const SessionList()
                      : const SessionWidget());
            } else if (appState.device == desktop) {
              page = const Row(
                children: [
                  Flexible(flex: 1, child: SessionList()),
                  Flexible(flex: 3, child: SessionWidget()),
                ],
              );
            }

            return page;
          },
        ),
      ),
    );
  }
}

class SessionList extends StatefulWidget {
  const SessionList({super.key});

  @override
  State<SessionList> createState() => _SessionListState();
}

class _SessionListState extends State<SessionList> {
  List<Map<String, String>> sessions = [
<<<<<<< HEAD
    // {"name": "username1", "image": "assets/images/logo.png"},
    // {"name": "username2", "image": "assets/images/logo.png"},
    // {"name": "username3", "image": "assets/images/logo.png"},
    // {"name": "username4", "image": "assets/images/logo.png"},
    // {"name": "username5", "image": "assets/images/logo.png"},
    // {"name": "username6", "image": "assets/images/logo.png"},
    // {"name": "username7", "image": "assets/images/logo.png"},
    // {"name": "username8", "image": "assets/images/logo.png"},
    // {"name": "username9", "image": "assets/images/logo.png"},
    // {"name": "username10", "image": "assets/images/logo.png"}
=======
    {"name": "username1", "image": "assets/images/logo.png"},
    {"name": "username2", "image": "assets/images/logo.png"},
    {"name": "username3", "image": "assets/images/logo.png"},
    {"name": "username4", "image": "assets/images/logo.png"},
    {"name": "username5", "image": "assets/images/logo.png"},
    {"name": "username6", "image": "assets/images/logo.png"},
    {"name": "username7", "image": "assets/images/logo.png"},
    {"name": "username8", "image": "assets/images/logo.png"},
    {"name": "username9", "image": "assets/images/logo.png"},
    {"name": "username10", "image": "assets/images/logo.png"},
>>>>>>> d9cf5390
  ];
  var hoverIndex = -1;
  Timer? _debounceTimer = Timer(Duration.zero, () {});
  bool showSearchResults = false, search = false;
  String searchKeyword = "";

  @override
  void dispose() {
    _debounceTimer?.cancel();
    super.dispose();
  }

  @override
  Widget build(BuildContext context) {
<<<<<<< HEAD
    OurchatAppState ourchatAppState = context.watch<OurchatAppState>();
    return LayoutBuilder(builder: (context, constraints) {
      return Column(
        children: [
          Row(
            children: [
              Expanded(
                  child: TextFormField(
                decoration: const InputDecoration(hintText: "Search"),
                onChanged: (value) {
                  setState(() {
                    searchKeyword = value;
                    showSearchResults = value.isNotEmpty;
                    search = false;
                  });
                  _debounceTimer!.cancel();
                  _debounceTimer = Timer(
                      const Duration(seconds: 1),
                      () => setState(() {
                            search = true;
                          }));
                },
              )),
              IconButton(onPressed: () {}, icon: const Icon(Icons.add))
            ],
          ),
          if (showSearchResults)
            const Align(alignment: Alignment.centerLeft, child: Text("OCID")),
          if (showSearchResults && search)
            FutureBuilder(
                future: getAccountInfo(ourchatAppState, searchKeyword),
                builder: (BuildContext context, AsyncSnapshot snapshot) {
                  if (snapshot.connectionState != ConnectionState.done) {
                    return Container();
                  }
                  OurchatAccount? account = snapshot.data;
                  if (account == null) {
                    return Padding(
                        padding: const EdgeInsets.only(top: 5.0),
                        child:
                            Text(AppLocalizations.of(context)!.userNotFound));
                  }
                  return SizedBox(
                      height: 50.0,
                      child: Padding(
                        padding: const EdgeInsets.only(top: 5.0),
                        child: ElevatedButton(
                            style: ButtonStyle(
                                shape: WidgetStateProperty.all(
                                    RoundedRectangleBorder(
                                        borderRadius:
                                            BorderRadius.circular(10.0)))),
                            onPressed: () {},
                            child: Row(
                              children: [
                                const SizedBox(
                                    width: 40.0,
                                    height: 40.0,
                                    child: Placeholder()),
                                Text(account.displayName!)
                              ],
                            )),
                      ));
                }),
          if (showSearchResults) const Divider(),
          if (showSearchResults)
            const Align(
                alignment: Alignment.centerLeft, child: Text("Session Id")),
          if (showSearchResults)
            SizedBox(
                height: 50.0,
                child: Padding(
                  padding: const EdgeInsets.only(top: 5.0),
                  child: ElevatedButton(
                      style: ButtonStyle(
                          shape: WidgetStateProperty.all(RoundedRectangleBorder(
                              borderRadius: BorderRadius.circular(10.0)))),
                      onPressed: () {},
                      child: const Placeholder()),
                )),
          if (showSearchResults) const Divider(),
          if (showSearchResults)
            const Align(
              alignment: Alignment.centerLeft,
              child: Text("Others"),
            ),
          Expanded(
            child: ListView.builder(
              itemBuilder: (context, index) {
                return SizedBox(
                    height: 50.0,
                    child: Padding(
                      padding: const EdgeInsets.only(top: 10.0),
                      child: ElevatedButton(
                          style: ButtonStyle(
                              shape: WidgetStateProperty.all(
                                  RoundedRectangleBorder(
                                      borderRadius:
                                          BorderRadius.circular(10.0)))),
                          onPressed: () {},
                          child: const Placeholder()),
                    ));
              },
              itemCount: 10,
            ),
          )
        ],
      );
    });
  }

  Future getAccountInfo(OurchatAppState ourchatAppState, String ocid) async {
    BasicServiceClient stub =
        BasicServiceClient(ourchatAppState.server!.channel!, interceptors: []);
    try {
      var res = await stub.getId(GetIdRequest(ocid: ocid));
      OurchatAccount account = OurchatAccount(ourchatAppState.server!);
      account.id = res.id;
      account.token = ourchatAppState.thisAccount!.token;
      account.recreateStub();
      await account.getAccountInfo();
      return account;
    } on grpc.GrpcError catch (e) {
      if (context.mounted) {
        switch (e.code) {
          // TODO: deal with error
          case internalStatusCode:
            break;
          case unavailableStatusCode:
            break;
          case notFoundStatusCode:
            break;
          default:
            break;
        }
      }
    }
    return null;
=======
    SessionState homeState = context.watch<SessionState>();
    return Column(
      children: [
        const TextField(decoration: InputDecoration(hintText: "Search")),
        Expanded(
          child: ListView.builder(
            itemBuilder: (context, index) {
              return MouseRegion(
                child: GestureDetector(
                  child: Container(
                    padding: const EdgeInsets.all(10.0),
                    color:
                        (index == homeState.currentSession
                            ? Theme.of(context).focusColor
                            : (index == hoverIndex
                                ? Theme.of(context).secondaryHeaderColor
                                : Theme.of(context).canvasColor)),
                    child: Row(
                      children: [
                        Image.asset("assets/images/logo.png", height: 50.0),
                        Text(sessions[index]["name"].toString()),
                      ],
                    ),
                  ),
                  onTap: () {
                    homeState.setCurrentSession(index);
                  },
                ),
                onEnter: (e) {
                  setState(() {
                    hoverIndex = index;
                  });
                },
                onExit: (e) {
                  setState(() {
                    hoverIndex = -1;
                  });
                },
              );
            },
            itemCount: 10,
          ),
        ),
      ],
    );
>>>>>>> d9cf5390
  }
}

class SessionWidget extends StatelessWidget {
  const SessionWidget({super.key});

  @override
  Widget build(BuildContext context) {
    OurchatAppState appState = context.watch<OurchatAppState>();
    SessionState homeState = context.watch<SessionState>();
    Widget sessionTitle = const Text("Session", style: TextStyle(fontSize: 30));
    return Column(
      mainAxisSize: MainAxisSize.max,
      mainAxisAlignment: MainAxisAlignment.center,
      children: [
        Flexible(
          flex: 1,
          child:
              (appState.device == mobile
                  ? Row(
                    children: [
                      BackButton(
                        onPressed: () {
                          homeState.setCurrentSession(-1);
                        },
                      ),
                      sessionTitle,
                    ],
                  )
                  : Align(alignment: Alignment.center, child: sessionTitle)),
        ),
        const Flexible(flex: 10, child: SessionRecord()),
        const Flexible(
          flex: 2,
          child: Align(
            alignment: Alignment.bottomCenter,
            child: SingleChildScrollView(
              child: TextField(
                decoration: InputDecoration(hintText: "Type here..."),
                maxLines: null,
              ),
            ),
          ),
        ),
      ],
    );
  }
}

class SessionRecord extends StatefulWidget {
  const SessionRecord({super.key});

  @override
  State<SessionRecord> createState() => _SessionRecordState();
}

class _SessionRecordState extends State<SessionRecord> {
  List<List> records = [
    [
      "User1",
      [const Text("Message1"), const Text("Message1_newLine")],
      true,
    ], // username messages isMe
    [
      "User2",
      [const Text("Message2")],
      false,
    ],
    [
      "User3",
      [const Text("Message3")],
      false,
    ],
    [
      "User4",
      [const Text("Message4")],
      false,
    ],
    [
      "User5",
      [const Text("Message5")],
      false,
    ],
  ];
  @override
  Widget build(BuildContext context) {
    return ListView.builder(
      itemBuilder: (context, index) {
        String username = records[index][0];
        List<Widget> messages = records[index][1];
        bool isMe = records[index][2];
        Widget avatar = Image.asset("assets/images/logo.png", height: 30.0);
        Widget message = Column(
          crossAxisAlignment:
              (isMe ? CrossAxisAlignment.end : CrossAxisAlignment.start),
          children: [
            Text(username),
            Card(
              child: Padding(
                padding: const EdgeInsets.all(8.0),
                child: Column(
                  crossAxisAlignment: CrossAxisAlignment.start,
                  children: messages,
                ),
              ),
            ),
          ],
        );
        return Container(
          margin: const EdgeInsets.all(5.0),
          child: Row(
            crossAxisAlignment: CrossAxisAlignment.start,
            mainAxisAlignment:
                (isMe ? MainAxisAlignment.end : MainAxisAlignment.start),
            children: [(isMe ? message : avatar), (isMe ? avatar : message)],
          ),
        );
      },
      itemCount: records.length,
    );
  }
}<|MERGE_RESOLUTION|>--- conflicted
+++ resolved
@@ -61,7 +61,6 @@
 
 class _SessionListState extends State<SessionList> {
   List<Map<String, String>> sessions = [
-<<<<<<< HEAD
     // {"name": "username1", "image": "assets/images/logo.png"},
     // {"name": "username2", "image": "assets/images/logo.png"},
     // {"name": "username3", "image": "assets/images/logo.png"},
@@ -72,18 +71,6 @@
     // {"name": "username8", "image": "assets/images/logo.png"},
     // {"name": "username9", "image": "assets/images/logo.png"},
     // {"name": "username10", "image": "assets/images/logo.png"}
-=======
-    {"name": "username1", "image": "assets/images/logo.png"},
-    {"name": "username2", "image": "assets/images/logo.png"},
-    {"name": "username3", "image": "assets/images/logo.png"},
-    {"name": "username4", "image": "assets/images/logo.png"},
-    {"name": "username5", "image": "assets/images/logo.png"},
-    {"name": "username6", "image": "assets/images/logo.png"},
-    {"name": "username7", "image": "assets/images/logo.png"},
-    {"name": "username8", "image": "assets/images/logo.png"},
-    {"name": "username9", "image": "assets/images/logo.png"},
-    {"name": "username10", "image": "assets/images/logo.png"},
->>>>>>> d9cf5390
   ];
   var hoverIndex = -1;
   Timer? _debounceTimer = Timer(Duration.zero, () {});
@@ -98,7 +85,6 @@
 
   @override
   Widget build(BuildContext context) {
-<<<<<<< HEAD
     OurchatAppState ourchatAppState = context.watch<OurchatAppState>();
     return LayoutBuilder(builder: (context, constraints) {
       return Column(
@@ -237,53 +223,6 @@
       }
     }
     return null;
-=======
-    SessionState homeState = context.watch<SessionState>();
-    return Column(
-      children: [
-        const TextField(decoration: InputDecoration(hintText: "Search")),
-        Expanded(
-          child: ListView.builder(
-            itemBuilder: (context, index) {
-              return MouseRegion(
-                child: GestureDetector(
-                  child: Container(
-                    padding: const EdgeInsets.all(10.0),
-                    color:
-                        (index == homeState.currentSession
-                            ? Theme.of(context).focusColor
-                            : (index == hoverIndex
-                                ? Theme.of(context).secondaryHeaderColor
-                                : Theme.of(context).canvasColor)),
-                    child: Row(
-                      children: [
-                        Image.asset("assets/images/logo.png", height: 50.0),
-                        Text(sessions[index]["name"].toString()),
-                      ],
-                    ),
-                  ),
-                  onTap: () {
-                    homeState.setCurrentSession(index);
-                  },
-                ),
-                onEnter: (e) {
-                  setState(() {
-                    hoverIndex = index;
-                  });
-                },
-                onExit: (e) {
-                  setState(() {
-                    hoverIndex = -1;
-                  });
-                },
-              );
-            },
-            itemCount: 10,
-          ),
-        ),
-      ],
-    );
->>>>>>> d9cf5390
   }
 }
 
