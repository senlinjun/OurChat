from ui.main import Ui_Main as Ui_Main_NOLOGIC
from PyQt5.QtWidgets import QWidget
from ui_logic.chat import Ui_Chat
from ui_logic.setting import Ui_Setting
from ui_logic.account import Ui_Account
<<<<<<< HEAD

=======
>>>>>>> b529754d

class Ui_Main(Ui_Main_NOLOGIC):
    def __init__(self, uisystem) -> None:
        self.uisystem = uisystem
        self.mainwindow = self.uisystem.mainwindow
        self.widget = None

    def setupUi(self):
        super().setupUi(self.mainwindow)

        # self.widget = QWidget(self.mainwindow)

        self.setWidget(Ui_Chat)

        self.fillText()
        self.bind()
    
    def setWidget(self,ui):
        if self.widget is not None:
            self.verticalLayout_2.removeWidget(self.widget)
        self.widget = QWidget(self.mainwindow)
        widget_ui = ui(self.uisystem,self.widget)
        widget_ui.setupUi()
        self.verticalLayout_2.addWidget(self.widget)
        self.widget.show()

    def setWidget(self, ui):
        if self.widget is not None:
            self.verticalLayout_2.removeWidget(self.widget)
        self.widget = QWidget(self.mainwindow)
        widget_ui = ui(self.uisystem, self.widget)
        widget_ui.setupUi()
        self.verticalLayout_2.addWidget(self.widget)
        self.widget.show()

    def bind(self):
        self.to_chat.clicked.connect(lambda: self.setWidget(Ui_Chat))
        self.to_account.clicked.connect(lambda: self.setWidget(Ui_Account))
        self.to_setting.clicked.connect(lambda: self.setWidget(Ui_Setting))

    def fillText(self):
        self.mainwindow.setWindowTitle("OurChat")<|MERGE_RESOLUTION|>--- conflicted
+++ resolved
@@ -3,10 +3,6 @@
 from ui_logic.chat import Ui_Chat
 from ui_logic.setting import Ui_Setting
 from ui_logic.account import Ui_Account
-<<<<<<< HEAD
-
-=======
->>>>>>> b529754d
 
 class Ui_Main(Ui_Main_NOLOGIC):
     def __init__(self, uisystem) -> None:
