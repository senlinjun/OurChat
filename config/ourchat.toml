--- conflicted
+++ resolved
@@ -1,61 +1,3 @@
-<<<<<<< HEAD
-# Assign the config file of a database, relative to this config file
-db_cfg = "database.toml"
-# Assign the config file of a redis database, relative to this config file
-redis_cfg = "redis.toml"
-# Assign the config file of a rabbitmq, relative to this config file
-rabbitmq_cfg = "rabbitmq.toml"
-user_setting = "user_setting.toml"
-http_cfg = "http.toml"
-# The duration of cleaning the files which are out-of-date
-auto_clean_duration = "0 0 * * *"
-# The total file size limit of a single user
-user_files_limit = "100MiB"
-# A single user's The number of the friend's limit
-friends_number_limit = 5000
-# The expiry time in days of the verification request
-verification_expire_time = "3d"
-# The expiry time in hours of the user defined status
-user_defined_status_expire_time = "24h"
-# The path of the users' files storage
-files_storage_path = "files_storage/"
-# How long will the files be kept
-files_save_time = "10d"
-# Whether this is started in Single Instance Mode. If true, some actions like cleaning up files will be performed regularly
-# You can set it when you have only one server instance, or you can set this option in only one instance(not recommended)
-single_instance = true
-# In multiple instance mode, choose a node to be the leader node
-leader_node = true
-# Log clean duration
-log_clean_duration = "30d"
-# Keep Log Duration when cleaning
-log_keep = "3d"
-# E2EE room key available duration
-room_key_duration = "30d"
-
-[password_hash]
-# The memory size in 1 KiB blocks. Between 8*`p_cost` and (2^32)-1
-m_cost = 19456
-# The number of iterations. Between 1 and (2^32)-1
-t_cost = 2
-# The degree of parallelism. Between 1 and (2^24)-1
-p_cost = 1
-# The size of the KDF output in bytes
-output_len = 32
-
-[db]
-# The size of one page to fetch a message
-fetch_msg_page_size = 2000
-
-[debug]
-debug_console = true
-# Warning: don't expose it to the world
-debug_console_port = 7776
-
-[voip]
-empty_room_keep_duration = "1h"
-=======
 inherit = "../docker/config/ourchat.toml"
 # Ip listening
-ip = "127.0.0.1"
->>>>>>> 8d745733
+ip = "127.0.0.1"