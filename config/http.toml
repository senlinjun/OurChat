inherit = "../docker/config/http.toml"
# The http server listening ip
<<<<<<< HEAD
ip = "localhost"
# The http server listening port
port = 7777
redis_cfg = "redis.toml"
db_cfg = "database.toml"
user_setting = "user_setting.toml"
# If not set, the email will be disabled
email_cfg = "email.toml"
rabbitmq_cfg = "rabbitmq.toml"
# The logo of this server
logo_path = "../resource/logo.png"
run_migration = false
# enable Matrix Api
enable_matrix = false

[tls]
# Enable tls encryption
enable = false
client_certificate_required = false
# The address of the tsl certificate, if not specified, the tls will be disabled
# server_tls_cert_path = ""
# server_key_cert_path = ""
# client_tls_cert_path = ""
# client_key_cert_path = ""
# ca_tls_cert_path = ""
# client_ca_tls_cert_path = ""
=======
ip = "localhost"
>>>>>>> 8d745733
<|MERGE_RESOLUTION|>--- conflicted
+++ resolved
@@ -1,32 +1,3 @@
 inherit = "../docker/config/http.toml"
 # The http server listening ip
-<<<<<<< HEAD
-ip = "localhost"
-# The http server listening port
-port = 7777
-redis_cfg = "redis.toml"
-db_cfg = "database.toml"
-user_setting = "user_setting.toml"
-# If not set, the email will be disabled
-email_cfg = "email.toml"
-rabbitmq_cfg = "rabbitmq.toml"
-# The logo of this server
-logo_path = "../resource/logo.png"
-run_migration = false
-# enable Matrix Api
-enable_matrix = false
-
-[tls]
-# Enable tls encryption
-enable = false
-client_certificate_required = false
-# The address of the tsl certificate, if not specified, the tls will be disabled
-# server_tls_cert_path = ""
-# server_key_cert_path = ""
-# client_tls_cert_path = ""
-# client_key_cert_path = ""
-# ca_tls_cert_path = ""
-# client_ca_tls_cert_path = ""
-=======
-ip = "localhost"
->>>>>>> 8d745733
+ip = "localhost"